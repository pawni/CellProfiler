"""Preferences.py - singleton preferences for CellProfiler

   TO-DO - load the default preferences from somewhere.
           Create a function to save the preferences.
           Create a function to populate a handles structure with preferences.

CellProfiler is distributed under the GNU General Public License.
See the accompanying file LICENSE for details.

Copyright (c) 2003-2009 Massachusetts Institute of Technology
Copyright (c) 2009-2011 Broad Institute
All rights reserved.

Please see the AUTHORS file for credits.

Website: http://www.cellprofiler.org
"""
__version__="$Revision$"

import random
import cellprofiler
import os
import os.path
import re
import sys
import traceback

from cellprofiler.utilities.get_proper_case_filename import get_proper_case_filename

'''get_absolute_path - mode = output. Assume "." is the default output dir'''
ABSPATH_OUTPUT = 'abspath_output'

'''get_absolute_path - mode = image. Assume "." is the default input dir'''
ABSPATH_IMAGE = 'abspath_image'

__python_root = os.path.split(str(cellprofiler.__path__[0]))[0]
__cp_root = os.path.split(__python_root)[0]

class HeadlessConfig(object):
    def __init__(self):
        self.__preferences = {}
    
    def Read(self, kwd):
        return self.__preferences[kwd]
    
    def Write(self, kwd, value):
        self.__preferences[kwd] = value
    
    def Exists(self, kwd):
        return self.__preferences.has_key(kwd)

__is_headless = False
__headless_config = HeadlessConfig()

def set_headless():
    global __is_headless
    __is_headless = True
    
def get_headless():
    return __is_headless

def get_config():
    global __is_headless,__headless_config
    if __is_headless:
        return __headless_config
    import wx
    try:
        config = wx.Config.Get(False)
    except wx.PyNoAppError:
        app = wx.App(0)
        config = wx.Config.Get(False)
    if not config:
        wx.Config.Set(wx.Config('CellProfiler','BroadInstitute','CellProfilerLocal.cfg','CellProfilerGlobal.cfg',wx.CONFIG_USE_LOCAL_FILE))
        config = wx.Config.Get()
    return config

def cell_profiler_root_directory():
    if __cp_root:
        return __cp_root
    return '..'

def python_root_directory():
    return __python_root

def resources_root_directory():
    if hasattr(sys, 'frozen'):
        # On Mac, the application runs in CellProfiler2.0.app/Contents/Resources.
        # Not sure where this should be on PC.
        return '.'
    else:
        return __python_root

    
DEFAULT_INPUT_FOLDER_NAME = 'Default Input Folder'
DEFAULT_OUTPUT_FOLDER_NAME = 'Default Output Folder'
ABSOLUTE_FOLDER_NAME = 'Elsewhere...'
DEFAULT_INPUT_SUBFOLDER_NAME = 'Default Input Folder sub-folder'
DEFAULT_OUTPUT_SUBFOLDER_NAME = 'Default Output Folder sub-folder'
URL_FOLDER_NAME = 'URL'
NO_FOLDER_NAME = "None"

'''Please add any new wordings of the above to this dictionary'''
FOLDER_CHOICE_TRANSLATIONS = {
    'Default Input Folder': DEFAULT_INPUT_FOLDER_NAME,
    'Default Output Folder': DEFAULT_OUTPUT_FOLDER_NAME,
    'Absolute path elsewhere': ABSOLUTE_FOLDER_NAME,
    'Default input directory sub-folder': DEFAULT_INPUT_SUBFOLDER_NAME,
    'Default Input Folder sub-folder': DEFAULT_INPUT_SUBFOLDER_NAME,
    'Default output directory sub-folder': DEFAULT_OUTPUT_SUBFOLDER_NAME,
    'Default Output Folder sub-folder': DEFAULT_OUTPUT_SUBFOLDER_NAME,
    'URL': URL_FOLDER_NAME,
    'None': NO_FOLDER_NAME,
    'Elsewhere...': ABSOLUTE_FOLDER_NAME
    }

IO_FOLDER_CHOICE_HELP_TEXT = """
You can choose among the following options which are common to all file input/output 
modules:
<ul>
<li><i>Default Input Folder</i>: Use the default input folder.</li>
<li><i>Default Output Folder:</i> Use from the default output folder.</li>
<li><i>Elsewhere...</i>: Use a particular folder you specify.</li>
<li><i>Default input directory sub-folder</i>: Enter the name of a subfolder of 
the default input folder or a path that starts from the default input folder.</li>
<li><i>Default output directory sub-folder</i>: Enter the name of a subfolder of 
the default output folder or a path that starts from the default output folder.</li>
</ul>
<p><i>Elsewhere</i> and the two sub-folder options all require you to enter an additional 
path name. You can use an <i>absolute path</i> (such as "C:\imagedir\image.tif" on a PC) or a 
<i>relative path</i> to specify the file location relative to a directory):
<ul>
<li>Use one period to represent the current directory. For example, if you choose 
<i>Default Input Folder sub-folder</i>, you can enter "./MyFiles" to look in a 
folder called "MyFiles" that is contained within the Default Input Folder.</li>
<li>Use two periods ".." to move up one folder level. For example, if you choose 
<i>Default Input Folder sub-folder</i>, you can enter "../MyFolder" to look in a 
folder called "MyFolder" at the same level as the Default Input Folder.</li>
</ul></p>
"""

IO_WITH_METADATA_HELP_TEXT = """
For <i>%(ABSOLUTE_FOLDER_NAME)s</i>, <i>%(DEFAULT_INPUT_SUBFOLDER_NAME)s</i> and 
<i>%(DEFAULT_OUTPUT_SUBFOLDER_NAME)s</i>, if you have metadata associated with your 
images via <b>LoadImages</b> or <b>LoadData</b>, you can name the folder using metadata
tags."""%globals()

DEFAULT_IMAGE_DIRECTORY = 'DefaultImageDirectory'
DEFAULT_OUTPUT_DIRECTORY = 'DefaultOutputDirectory'
TITLE_FONT_SIZE = 'TitleFontSize'
TITLE_FONT_NAME = 'TitleFontName'
TABLE_FONT_NAME = 'TableFontName'
TABLE_FONT_SIZE = 'TableFontSize'
BACKGROUND_COLOR = 'BackgroundColor'
PIXEL_SIZE = 'PixelSize'
COLORMAP = 'Colormap'
MODULEDIRECTORY = 'ModuleDirectory'
CHECKFORNEWVERSIONS = 'CheckForNewVersions'
SKIPVERSION = 'SkipVersion'
FF_RECENTFILES = 'RecentFile%d'
STARTUPBLURB = 'StartupBlurb'
RECENT_FILE_COUNT = 10
PRIMARY_OUTLINE_COLOR = 'PrimaryOutlineColor'
SECONDARY_OUTLINE_COLOR = 'SecondaryOutlineColor'
TERTIARY_OUTLINE_COLOR = 'TertiaryOutlineColor'
JVM_ERROR = 'JVMError'
ALLOW_OUTPUT_FILE_OVERWRITE = 'AllowOutputFileOverwrite'
PLUGIN_DIRECTORY = 'PluginDirectory'
IJ_PLUGIN_DIRECTORY = 'IJPluginDirectory'
SHOW_ANALYSIS_COMPLETE_DLG = "ShowAnalysisCompleteDlg"
SHOW_EXITING_TEST_MODE_DLG = "ShowExitingTestModeDlg"
SHOW_BAD_SIZES_DLG = "ShowBadSizesDlg"
SHOW_SAMPLING = "ShowSampling"
<<<<<<< HEAD
WRITE_MAT = "WriteMAT"
=======
RUN_DISTRIBUTED = "RunDistributed"
>>>>>>> 634d2938

def recent_file(index, category=""):
    return (FF_RECENTFILES % (index + 1)) + category

def module_directory():
    if not get_config().Exists(MODULEDIRECTORY):
        return os.path.join(cell_profiler_root_directory(), 'Modules')
    return str(get_config().Read(MODULEDIRECTORY))

def set_module_directory(value):
    get_config().Write(MODULEDIRECTORY, value)

def module_extension():
    return '.m'

__default_image_directory = None
def get_default_image_directory():
    global __default_image_directory
    if __default_image_directory is not None:
        return __default_image_directory
    # I'm not sure what it means for the preference not to exist.  No read-write preferences file?
    if not get_config().Exists(DEFAULT_IMAGE_DIRECTORY):
        return os.path.abspath(os.path.expanduser('~'))
    # fetch the default.  Note that it might be None
    default_image_directory = get_config().Read(DEFAULT_IMAGE_DIRECTORY) or ''
    try:
        if os.path.isdir(default_image_directory):
            __default_image_directory = str(get_proper_case_filename(default_image_directory))
            return __default_image_directory
    except UnicodeEncodeError:
        # CellProfiler can't handle Unicode paths, yet
        sys.stderr.write("CellProfiler cannot use Unicode paths, yet.  Please rename directory %s to only ASCII until this is fixed.\n"%(default_image_directory.encode('ascii', 'replace')))
    except:
        import traceback
        traceback.print_exc()
    sys.stderr.write("Warning: current path of %s is not a valid directory. Switching to home directory.\n"%(default_image_directory.encode('ascii', 'replace')))
    # If the user's home directory is not ascii, we're not going to go hunting for one that is.
    # Fail ungracefully.
    default_image_directory = os.path.abspath(os.path.expanduser('~'))
    set_default_image_directory(default_image_directory)
    return str(get_proper_case_filename(default_image_directory))

def set_default_image_directory(path):
    global __default_image_directory
    #path = str(path)
    __default_image_directory = path
    get_config().Write(DEFAULT_IMAGE_DIRECTORY,path)
    add_recent_file(path, DEFAULT_IMAGE_DIRECTORY)
    fire_image_directory_changed_event()
    
def fire_image_directory_changed_event():
    '''Notify listeners of a image directory change'''
    global __default_image_directory
    for listener in __image_directory_listeners:
        listener(PreferenceChangedEvent(__default_image_directory))

__image_directory_listeners = []

def add_image_directory_listener(listener):
    """Add a listener that will be notified when the image directory changes
    
    """
    __image_directory_listeners.append(listener)
    
def remove_image_directory_listener(listener):
    """Remove a previously-added image directory listener
    
    """
    __image_directory_listeners.remove(listener)

class PreferenceChangedEvent:
    def __init__(self, new_value):
        self.new_value = new_value

__default_output_directory = None
def get_default_output_directory():
    global __default_output_directory
    if __default_output_directory is not None:
        return __default_output_directory
    if not get_config().Exists(DEFAULT_OUTPUT_DIRECTORY):
        return os.path.abspath(os.path.expanduser('~'))
    __default_output_directory = get_config().Read(DEFAULT_OUTPUT_DIRECTORY)
    try:
        __default_output_directory = str(get_proper_case_filename(__default_output_directory))
        return __default_output_directory
    except UnicodeEncodeError:
        sys.stderr.write("Failed to convert filename to ASCII, please rename directory until this is fixed.\n")
        traceback.print_exc()
    __default_output_directory = os.path.abspath(os.path.expanduser('~'))
    set_default_output_directory(default_output_directory)
    return str(get_proper_case_filename(default_output_directory))

def set_default_output_directory(path):
    global __default_output_directory
    path=str(path)
    assert os.path.isdir(path),'Default Output Folder, "%s", is not a directory'%(path)
    __default_output_directory = path
    get_config().Write(DEFAULT_OUTPUT_DIRECTORY,path)
    add_recent_file(path, DEFAULT_OUTPUT_DIRECTORY)
    for listener in __output_directory_listeners:
        listener(PreferenceChangedEvent(path))

__output_directory_listeners = []

def add_output_directory_listener(listener):
    """Add a listener that will be notified when the output directory changes
    
    """
    __output_directory_listeners.append(listener)
    
def remove_output_directory_listener(listener):
    """Remove a previously-added image directory listener
    
    """
    __output_directory_listeners.remove(listener)

def get_title_font_size():
    if not get_config().Exists(TITLE_FONT_SIZE):
        return 12
    title_font_size = get_config().Read(TITLE_FONT_SIZE)
    return float(title_font_size)

def set_title_font_size(title_font_size):
    get_config().Write(TITLE_FONT_SIZE,str(title_font_size))

def get_title_font_name():
    if not get_config().Exists(TITLE_FONT_NAME):
        return "Tahoma"
    return get_config().Read(TITLE_FONT_NAME)

def set_title_font_name(title_font_name):
    get_config().Write(TITLE_FONT_NAME, title_font_name)

def get_table_font_name():
    if not get_config().Exists(TABLE_FONT_NAME):
        return "Tahoma"
    return get_config().Read(TABLE_FONT_NAME)

def set_table_font_name(title_font_name):
    get_config().Write(TABLE_FONT_NAME, title_font_name)
    
def get_table_font_size():
    if not get_config().Exists(TABLE_FONT_SIZE):
        return 9
    table_font_size = get_config().Read(TABLE_FONT_SIZE)
    return float(table_font_size)

def set_table_font_size(table_font_size):
    get_config().Write(TABLE_FONT_SIZE,str(table_font_size))

def tuple_to_color(t, default = (0,0,0)):
    import wx
    try:
        return wx.Colour(red=int(t[0]), green = int(t[1]), blue = int(t[2]))
    except IndexError, ValueError:
        return tuple_to_color(default)
    
def get_background_color():
    '''Get the color to be used for window backgrounds
    
    Return wx.Colour that will be applied as
    the background for all frames and dialogs
    '''
    default_color = (143, 188, 143) # darkseagreen
    if not get_config().Exists(BACKGROUND_COLOR):
        return tuple_to_color(default_color)
    else:
        color = get_config().Read(BACKGROUND_COLOR).split(',')
        return tuple_to_color(tuple(color), default_color)

def set_background_color(color):
    '''Set the color to be used for window backgrounds
    
    '''
    get_config().Write(BACKGROUND_COLOR,
                       ','.join([str(x) for x in color.Get()]))

def get_pixel_size():
    """The size of a pixel in microns"""
    if not get_config().Exists(PIXEL_SIZE):
        return 1.0
    return float(get_config().Read(PIXEL_SIZE))

def set_pixel_size(pixel_size):
    get_config().Write(PIXEL_SIZE,str(pixel_size))

__output_filename = 'DefaultOUT.mat'
__output_filename_listeners = []
def get_output_file_name():
    return __output_filename

def set_output_file_name(filename):
    global __output_filename
    filename=str(filename)
    __output_filename = filename
    for listener in __output_filename_listeners:
        listener(PreferenceChangedEvent(filename))

def add_output_file_name_listener(listener):
    __output_filename_listeners.append(listener)

def remove_output_file_name_listener(listener):
    __output_filename_listeners.remove(listener)

def get_absolute_path(path, abspath_mode = ABSPATH_IMAGE):
    """Convert a path into an absolute path using the path conventions
    
    If a path starts with http:, https: or ftp:, leave it unchanged.
    If a path starts with "./", then make the path relative to the
    Default Output Folder.
    If a path starts with "&/", then make the path relative to the
    Default Input Folder.
    If a "path" has no path component then make the path relative to
    the Default Output Folder.
    """
    if abspath_mode == ABSPATH_OUTPUT:
        osep = '.'
        isep = '&'
    elif abspath_mode == ABSPATH_IMAGE:
        osep = '&'
        isep = '.'
    else:
        raise ValueError("Unknown abspath mode: %s"%abspath_mode)
    if is_url_path(path):
        return path
    if (path.startswith(osep+os.path.sep) or
        ("altsep" in os.path.__all__ and os.path.altsep and
         path.startswith(osep+os.path.altsep))):
        return os.path.join(get_default_output_directory(), path[2:])
    elif (path.startswith(isep+os.path.sep) or
          ("altsep" in os.path.__all__ and os.path.altsep and
           path.startswith(isep+os.path.altsep))):
        return os.path.join(get_default_image_directory(), path[2:])
    elif len(os.path.split(path)[0]) == 0:
        return os.path.join(get_default_output_directory(), path)
    else:
        return str(get_proper_case_filename(os.path.abspath(path)))

def is_url_path(path):
    '''Return True if the path should be treated as a URL'''
    for protocol in ('http','https','ftp'):
        if path.lower().startswith('%s:' % protocol):
            return True
    return False

def get_default_colormap():
    if not get_config().Exists(COLORMAP):
        return 'jet'
    return get_config().Read(COLORMAP)

def set_default_colormap(colormap):
    get_config().Write(COLORMAP, colormap)

__current_pipeline_path = None
def get_current_pipeline_path():
    global __current_pipeline_path
    return __current_pipeline_path

def set_current_pipeline_path(path):
    global __current_pipeline_path
    __current_pipeline_path = path

def get_check_new_versions():
    if not get_config().Exists(CHECKFORNEWVERSIONS):
        # should this check for whether we can actually save preferences?
        return True
    return get_config().ReadBool(CHECKFORNEWVERSIONS)
    
def set_check_new_versions(val):
    old_val = get_check_new_versions()
    get_config().WriteBool(CHECKFORNEWVERSIONS, bool(val))
    # If the user turns on version checking, they probably don't want
    # to skip versions anymore.
    if val and (not old_val):
        set_skip_version(0)
    

def get_skip_version():
    if not get_config().Exists(SKIPVERSION):
        return 0
    return get_config().ReadInt(SKIPVERSION)

def set_skip_version(ver):
    get_config().WriteInt(SKIPVERSION, ver)
    

__show_sampling = None
def get_show_sampling():
    global __show_sampling
    if __show_sampling is not None:
        return __show_sampling
    if not get_config().Exists(SHOW_SAMPLING):
        __show_sampling = False
        return False
    return get_config().ReadBool(SHOW_SAMPLING)

def set_show_sampling(value):
    global __show_sampling
    get_config().WriteBool(SHOW_SAMPLING, bool(value))
    __show_sampling = bool(value)
    
__run_distributed = None
__run_distributed_listeners = []

def get_run_distributed():
    global __run_distributed
    if __run_distributed is not None:
        return __run_distributed
    if not get_config().Exists(RUN_DISTRIBUTED):
        __run_distributed = False
        return False
    return get_config().ReadBool(RUN_DISTRIBUTED)

def set_run_distributed(value):
    global __run_distributed
    get_config().WriteBool(RUN_DISTRIBUTED, bool(value))
    __run_distributed = bool(value)
    for listener in __run_distributed_listeners:
        listener(PreferenceChangedEvent(__run_distributed))

def add_run_distributed_listener(listener):
    """Add a listener that will be notified when the image directory changes
    """
    __run_distributed_listeners.append(listener)

def remove_run_distributed_listener(listener):
    """Remove a previously-added image directory listener
    """
    __run_distributed_listeners.remove(listener)

__recent_files = {}
def get_recent_files(category=""):
    global __recent_files
    if __recent_files.get(category, None) is None:
        __recent_files[category] = []
        for i in range(RECENT_FILE_COUNT):
            key = recent_file(i, category)
            if get_config().Exists(key):
                __recent_files[category].append(get_config().Read(key)) 
    return __recent_files[category]

def add_recent_file(filename, category=""):
    recent_files = get_recent_files(category)
    filename = os.path.abspath(filename)
    if filename in recent_files:
        recent_files.remove(filename)
    recent_files.insert(0, filename)
    if len(recent_files) > RECENT_FILE_COUNT:
        del recent_files[-1]
    for i, filename in enumerate(recent_files):
        get_config().Write(recent_file(i, category), filename)

__plugin_directory = None
def get_plugin_directory():
    global __plugin_directory
    
    if __plugin_directory is not None:
        return __plugin_directory
    
    if get_config().Exists(PLUGIN_DIRECTORY):
        __plugin_directory = get_config().Read(PLUGIN_DIRECTORY)
    elif get_headless():
        return None
    else:
        import wx
        if wx.GetApp() is not None:
            __plugin_directory = os.path.join(wx.StandardPaths.Get().GetUserDataDir(), 'plugins')
    return __plugin_directory

def set_plugin_directory(value):
    global __plugin_directory
    
    __plugin_directory = value
    get_config().Write(PLUGIN_DIRECTORY, value)

__ij_plugin_directory = None
def get_ij_plugin_directory():
    global __ij_plugin_directory
    
    if __ij_plugin_directory is not None:
        return __ij_plugin_directory
    
    if get_config().Exists(IJ_PLUGIN_DIRECTORY):
        __ij_plugin_directory = get_config().Read(IJ_PLUGIN_DIRECTORY)
    else:
        # The default is the startup directory
        return os.path.abspath(os.path.join(os.curdir, "plugins"))
    return __ij_plugin_directory

def set_ij_plugin_directory(value):
    global __ij_plugin_directory
    
    __ij_plugin_directory = value
    get_config().Write(IJ_PLUGIN_DIRECTORY, value)

__data_file=None

def get_data_file():
    '''Get the path to the LoadData data file specified on the command-line'''
    global __data_file
    return __data_file

def set_data_file(path):
    global __data_file
    __data_file = path

def standardize_default_folder_names(setting_values,slot):
    if setting_values[slot] in FOLDER_CHOICE_TRANSLATIONS.keys():
        replacement = FOLDER_CHOICE_TRANSLATIONS[setting_values[slot]]
    elif (setting_values[slot].startswith("Default Image") or 
          setting_values[slot].startswith("Default image") or 
          setting_values[slot].startswith("Default input")):
        replacement = DEFAULT_INPUT_FOLDER_NAME
    elif setting_values[slot].startswith("Default output"):
        replacement = DEFAULT_OUTPUT_FOLDER_NAME
    else:
        replacement = setting_values[slot]
    setting_values = (setting_values[:slot] +
                        [replacement] +
                        setting_values[slot+1:])
    return setting_values

__cpfigure_position = (-1,-1)
def get_next_cpfigure_position(update_next_position=True):
    global __cpfigure_position
    pos = __cpfigure_position
    if update_next_position:
        update_cpfigure_position()
    return pos

def reset_cpfigure_position():
    global __cpfigure_position
    __cpfigure_position = (-1,-1)
    
def update_cpfigure_position():
    '''Called by get_next_cpfigure_position to update the screen position at 
    which the next figure frame will be drawn.
    '''
    global __cpfigure_position
    import wx
    win_size = (600,400)
    try:
        disp = wx.GetDisplaySize()
    except:
        disp = (800,600)
    if (__cpfigure_position[0] + win_size[0] > disp[0]):
        __cpfigure_position = (-1, __cpfigure_position[1])
    if (__cpfigure_position[1] + win_size[1] > disp[1]):
        __cpfigure_position = (-1, -1)
    else:
        # These offsets could be set in the preferences UI
        __cpfigure_position = (__cpfigure_position[0] + 120,
                               __cpfigure_position[1] + 24)
    
def get_startup_blurb():
    if not get_config().Exists(STARTUPBLURB):
        return True
    return get_config().ReadBool(STARTUPBLURB)

def set_startup_blurb(val):
    get_config().WriteBool(STARTUPBLURB, val)

def get_primary_outline_color():
    default = (0,255,0)
    if not get_config().Exists(PRIMARY_OUTLINE_COLOR):
        return tuple_to_color(default)
    return tuple_to_color(get_config().Read(PRIMARY_OUTLINE_COLOR).split(","))

def set_primary_outline_color(color):
    get_config().Write(PRIMARY_OUTLINE_COLOR,
                       ','.join([str(x) for x in color.Get()]))

def get_secondary_outline_color():
    default = (255,0,0)
    if not get_config().Exists(SECONDARY_OUTLINE_COLOR):
        return tuple_to_color(default)
    return tuple_to_color(get_config().Read(SECONDARY_OUTLINE_COLOR).split(","))

def set_secondary_outline_color(color):
    get_config().Write(SECONDARY_OUTLINE_COLOR,
                       ','.join([str(x) for x in color.Get()]))

def get_tertiary_outline_color():
    default = (255,255,0)
    if not get_config().Exists(TERTIARY_OUTLINE_COLOR):
        return tuple_to_color(default)
    return tuple_to_color(get_config().Read(TERTIARY_OUTLINE_COLOR).split(","))

def set_tertiary_outline_color(color):
    get_config().Write(TERTIARY_OUTLINE_COLOR,
                       ','.join([str(x) for x in color.Get()]))

__has_reported_jvm_error = False

def get_report_jvm_error():
    '''Return true if user still wants to report a JVM error'''
    if __has_reported_jvm_error:
        return False
    if not get_config().Exists(JVM_ERROR):
        return True
    return get_config().Read(JVM_ERROR) == "True"

def set_report_jvm_error(should_report):
    get_config().Write(JVM_ERROR, "True" if should_report else "False")

def set_has_reported_jvm_error():
    '''Call this to remember that we showed the user the JVM error'''
    global __has_reported_jvm_error
    __has_reported_jvm_error = True
    
__allow_output_file_overwrite = None

def get_allow_output_file_overwrite():
    '''Return true if the user wants to allow CP to overwrite the output file
    
    This is the .MAT output file, typically Default_OUT.mat
    '''
    global __allow_output_file_overwrite
    if __allow_output_file_overwrite is not None:
        return __allow_output_file_overwrite
    if not get_config().Exists(ALLOW_OUTPUT_FILE_OVERWRITE):
        return False
    return get_config().Read(ALLOW_OUTPUT_FILE_OVERWRITE) == "True"

def set_allow_output_file_overwrite(value):
    '''Allow overwrite of .MAT file if true, warn user if false'''
    global __allow_output_file_overwrite
    __allow_output_file_overwrite = value
    get_config().Write(ALLOW_OUTPUT_FILE_OVERWRITE, 
                       "True" if value else "False")

# "Analysis complete" preference
__show_analysis_complete_dlg = None

def get_show_analysis_complete_dlg():
    '''Return true if the user wants to see the "analysis complete" dialog'''
    global __show_analysis_complete_dlg
    if __show_analysis_complete_dlg is not None:
        return __show_analysis_complete_dlg
    if not get_config().Exists(SHOW_ANALYSIS_COMPLETE_DLG):
        return True
    return get_config().Read(SHOW_ANALYSIS_COMPLETE_DLG) == "True"

def set_show_analysis_complete_dlg(value):
    '''Set the "show analysis complete" flag'''
    global __show_analysis_complete_dlg
    __show_analysis_complete_dlg = value
    get_config().Write(SHOW_ANALYSIS_COMPLETE_DLG, 
                       "True" if value else "False")

# "Existing test mode" preference
__show_exiting_test_mode_dlg = None

def get_show_exiting_test_mode_dlg():
    '''Return true if the user wants to see the "exiting test mode" dialog'''
    global __show_exiting_test_mode_dlg
    if __show_exiting_test_mode_dlg is not None:
        return __show_exiting_test_mode_dlg
    if not get_config().Exists(SHOW_EXITING_TEST_MODE_DLG):
        return True
    return get_config().Read(SHOW_EXITING_TEST_MODE_DLG) == "True"

def set_show_exiting_test_mode_dlg(value):
    '''Set the "exiting test mode" flag'''
    global __show_exiting_test_mode_dlg
    __show_exiting_test_mode_dlg = value
    get_config().Write(SHOW_EXITING_TEST_MODE_DLG, 
                       "True" if value else "False")

# "Report bad sizes" preference
__show_report_bad_sizes_dlg = None

def get_show_report_bad_sizes_dlg():
    '''Return true if the user wants to see the "report bad sizes" dialog'''
    global __show_report_bad_sizes_dlg
    if __show_report_bad_sizes_dlg is not None:
        return __show_report_bad_sizes_dlg
    if not get_config().Exists(SHOW_BAD_SIZES_DLG):
        return True
    return get_config().Read(SHOW_BAD_SIZES_DLG) == "True"

def set_show_report_bad_sizes_dlg(value):
    '''Set the "exiting test mode" flag'''
    global __show_report_bad_sizes_dlg
    __show_report_bad_sizes_dlg = value
    get_config().Write(SHOW_BAD_SIZES_DLG, 
                       "True" if value else "False")

# Write .MAT files on output
__write_MAT_files = None

def get_write_MAT_files():
    '''Return true to write measurements as .mat files at end of run'''
    global __write_MAT_files
    if __write_MAT_files is not None:
        return __write_MAT_files
    if not get_config().Exists(WRITE_MAT):
        return True
    return get_config().Read(WRITE_MAT) == "True"

def set_write_MAT_files(value):
    '''Set the "Write MAT files" flag'''
    global __write_MAT_files
    __write_MAT_files = value
    get_config().Write(WRITE_MAT,
                       "True" if value else "False")<|MERGE_RESOLUTION|>--- conflicted
+++ resolved
@@ -170,11 +170,8 @@
 SHOW_EXITING_TEST_MODE_DLG = "ShowExitingTestModeDlg"
 SHOW_BAD_SIZES_DLG = "ShowBadSizesDlg"
 SHOW_SAMPLING = "ShowSampling"
-<<<<<<< HEAD
 WRITE_MAT = "WriteMAT"
-=======
 RUN_DISTRIBUTED = "RunDistributed"
->>>>>>> 634d2938
 
 def recent_file(index, category=""):
     return (FF_RECENTFILES % (index + 1)) + category
