--- conflicted
+++ resolved
@@ -432,76 +432,6 @@
                              list(range(1,len(input_images)+1)));
         return workspaces, module
     
-<<<<<<< HEAD
-    def test_02_01_run_null_command(self):
-        workspace, module = self.make_workspace()
-        self.assertTrue(isinstance(module, R.RunImageJ))
-        module.command_or_macro.value = R.CM_COMMAND
-        module.command.value = "File|Close All"
-        module.wants_to_set_current_image.value = False
-        module.wants_to_get_current_image.value = False
-        module.run(workspace)
-        
-    def test_02_02_run_input_command(self):
-        image = np.zeros((20,10))
-        image[10:15,5:8] = 1
-        workspace, module = self.make_workspace(image)
-        self.assertTrue(isinstance(module, R.RunImageJ))
-        module.wants_to_set_current_image.value = False
-        module.wants_to_get_current_image.value = False
-        module.command_or_macro.value = R.CM_COMMAND
-        module.command.value = "Edit|Invert..."
-        module.on_setting_changed(module.command, workspace.pipeline)
-        self.assertEqual(len(module.command_settings), 3)
-        subscriber, apply_to_all_planes, provider = module.command_settings
-        self.assertIsInstance(subscriber, cps.ImageNameSubscriber)
-        self.assertIsInstance(apply_to_all_planes, cps.Binary)
-        self.assertIsInstance(provider, cps.ImageNameProvider)
-        subscriber.value = INPUT_IMAGE_NAME
-        provider.value = OUTPUT_IMAGE_NAME
-        module.run(workspace)
-        output_image = workspace.image_set.get_image(OUTPUT_IMAGE_NAME)
-        output_pixel_data = output_image.pixel_data
-        np.testing.assert_array_almost_equal(1 - output_pixel_data, image)
-        
-    def test_02_03_set_and_get_image(self):
-        image = np.zeros((15, 17))
-        image[3:6, 10:13] = 1
-        workspace, module = self.make_workspace(image)
-        self.assertTrue(isinstance(module, R.RunImageJ))
-        module.command_or_macro.value = R.CM_SCRIPT
-        module.macro_language.value = "ECMAScript"
-        script_svc = ij2.get_script_service(R.get_context())
-        factory = script_svc.getByName(module.macro_language.value)
-        output_statement = factory.getOutputStatement("Hello, world!")
-        module.macro.value = output_statement
-        module.wants_to_set_current_image.value = True
-        module.current_input_image_name.value = INPUT_IMAGE_NAME
-        module.wants_to_get_current_image.value = True
-        module.current_output_image_name.value = OUTPUT_IMAGE_NAME
-        module.run(workspace)
-        output_image = workspace.image_set.get_image(OUTPUT_IMAGE_NAME)
-        output_pixel_data = output_image.pixel_data
-        np.testing.assert_array_equal(output_pixel_data, image)
-        
-    
-    def test_02_04_macro(self):
-        image = np.zeros((15, 17))
-        image[3:6, 10:13] = 1
-        workspace, module = self.make_workspace(image)
-        self.assertTrue(isinstance(module, R.RunImageJ))
-        module.command_or_macro.value = R.CM_MACRO
-        module.macro.value = 'run("Invert");'
-        module.wants_to_set_current_image.value = True
-        module.current_input_image_name.value = INPUT_IMAGE_NAME
-        module.wants_to_get_current_image.value = True
-        module.current_output_image_name.value = OUTPUT_IMAGE_NAME
-        module.run(workspace)
-        output_image = workspace.image_set.get_image(OUTPUT_IMAGE_NAME)
-        output_pixel_data = output_image.pixel_data
-        np.testing.assert_array_almost_equal(1 - output_pixel_data, image)
-        
-=======
     if sys.platform != 'darwin':
         def test_02_01_run_null_command(self):
             workspace, module = self.make_workspace()
@@ -539,7 +469,7 @@
             image[3:6, 10:13] = 1
             workspace, module = self.make_workspace(image)
             self.assertTrue(isinstance(module, R.RunImageJ))
-            module.command_or_macro.value = R.CM_MACRO
+            module.command_or_macro.value = R.CM_SCRIPT
             module.macro_language.value = "ECMAScript"
             script_svc = ij2.get_script_service(R.get_context())
             factory = script_svc.getByName(module.macro_language.value)
@@ -547,7 +477,6 @@
             module.macro.value = output_statement
             module.wants_to_set_current_image.value = True
             module.current_input_image_name.value = INPUT_IMAGE_NAME
-            module.wants_to_get_current_image.value = False
             module.wants_to_get_current_image.value = True
             module.current_output_image_name.value = OUTPUT_IMAGE_NAME
             module.run(workspace)
@@ -555,4 +484,20 @@
             output_pixel_data = output_image.pixel_data
             np.testing.assert_array_equal(output_pixel_data, image)
             
->>>>>>> 372d0967
+        
+        def test_02_04_macro(self):
+            image = np.zeros((15, 17))
+            image[3:6, 10:13] = 1
+            workspace, module = self.make_workspace(image)
+            self.assertTrue(isinstance(module, R.RunImageJ))
+            module.command_or_macro.value = R.CM_MACRO
+            module.macro.value = 'run("Invert");'
+            module.wants_to_set_current_image.value = True
+            module.current_input_image_name.value = INPUT_IMAGE_NAME
+            module.wants_to_get_current_image.value = True
+            module.current_output_image_name.value = OUTPUT_IMAGE_NAME
+            module.run(workspace)
+            output_image = workspace.image_set.get_image(OUTPUT_IMAGE_NAME)
+            output_pixel_data = output_image.pixel_data
+            np.testing.assert_array_almost_equal(1 - output_pixel_data, image)
+            