--- conflicted
+++ resolved
@@ -1144,135 +1144,6 @@
                    describes a set of labels. See the documentation of
                    the CPLD_* constants for details.
         """
-<<<<<<< HEAD
-        orig_vmin = vmin
-        orig_vmax = vmax
-        if interpolation is None:
-            interpolation = get_matplotlib_interpolation_preference()
-        if normalize is None:
-            normalize = "normalized"
-            if normalize == cellprofiler.preferences.INTENSITY_MODE_RAW:
-                normalize = False
-            elif normalize == cellprofiler.preferences.INTENSITY_MODE_LOG:
-                normalize = "log"
-            else:
-                normalize = True
-        if cplabels is None:
-            cplabels = []
-        else:
-            use_imshow = False
-            new_cplabels = []
-            for i, d in enumerate(cplabels):
-                d = d.copy()
-                if CPLD_OUTLINE_COLOR not in d:
-                    if i == 0:
-                        d[CPLD_OUTLINE_COLOR] = wx.Colour(red=int(0), green=int(255), blue=int(0))
-                    elif i == 1:
-                        d[CPLD_OUTLINE_COLOR] = wx.Colour(red=int(255), green=int(0), blue=int(255))
-                    elif i == 2:
-                        d[CPLD_OUTLINE_COLOR] = wx.Colour(red=int(255), green=int(255), blue=int(0))
-                if CPLD_MODE not in d:
-                    d[CPLD_MODE] = CPLDM_OUTLINES
-                if CPLD_LINE_WIDTH not in d:
-                    d[CPLD_LINE_WIDTH] = 1
-                if CPLD_ALPHA_COLORMAP not in d:
-                    d[CPLD_ALPHA_COLORMAP] = cellprofiler.preferences.get_default_colormap()
-                if CPLD_ALPHA_VALUE not in d:
-                    d[CPLD_ALPHA_VALUE] = .25
-                new_cplabels.append(d)
-            cplabels = new_cplabels
-
-        # NOTE: self.subplot_user_params is used to store changes that are made
-        #    to the display through GUI interactions (eg: hiding a channel).
-        #    Once a subplot that uses this mechanism has been drawn, it will
-        #    continually load defaults from self.subplot_user_params instead of
-        #    the default values specified in the function definition.
-        kwargs = {'title': title,
-                  'clear': False,
-                  'colormap': colormap,
-                  'colorbar': colorbar,
-                  'normalize': normalize,
-                  'vmin': vmin,
-                  'vmax': vmax,
-                  'rgb_mask': rgb_mask,
-                  'use_imshow': use_imshow,
-                  'interpolation': interpolation,
-                  'cplabels': cplabels}
-        if (x, y) not in self.subplot_user_params:
-            self.subplot_user_params[(x, y)] = {}
-        if (x, y) not in self.subplot_params:
-            self.subplot_params[(x, y)] = {}
-        # overwrite keyword arguments with user-set values
-        kwargs.update(self.subplot_user_params[(x, y)])
-        self.subplot_params[(x, y)].update(kwargs)
-        if kwargs["colormap"] is None:
-            kwargs["colormap"] = cellprofiler.preferences.get_default_colormap()
-
-        # and fetch back out
-        title = kwargs['title']
-        colormap = kwargs['colormap']
-        colorbar = kwargs['colorbar']
-        normalize = kwargs['normalize']
-        vmin = kwargs['vmin']
-        vmax = kwargs['vmax']
-        rgb_mask = kwargs['rgb_mask']
-        interpolation = kwargs['interpolation']
-
-        # Note: if we do not do this, then passing in vmin,vmax without setting
-        # normalize=False will cause the normalized image to be stretched
-        # further which makes no sense.
-        # ??? - We may want to change the normalize vs vmin,vmax behavior so if
-        # vmin,vmax are passed in, then normalize is ignored.
-        if normalize:
-            vmin, vmax = 0, 1
-
-        if clear:
-            self.clear_subplot(x, y)
-        # Store the raw image keyed by it's subplot location
-        self.images[(x, y)] = image
-
-        # Draw (actual image drawing in on_redraw() below)
-        subplot = self.subplot(x, y, sharex=sharex, sharey=sharey)
-        subplot._adjustable = 'box-forced'
-        subplot.plot([0, 0], list(image.shape[:2]), 'k')
-        subplot.set_xlim([-0.5, image.shape[1] - 0.5])
-        subplot.set_ylim([image.shape[0] - 0.5, -0.5])
-        subplot.set_aspect('equal')
-
-        # Set title
-        if title is not None:
-            self.set_subplot_title(title, x, y)
-
-        # Update colorbar
-        if orig_vmin is not None:
-            tick_vmin = orig_vmin
-        elif normalize == 'log':
-            tick_vmin = image[image > 0].min()
-        else:
-            tick_vmin = image.min()
-        if orig_vmax is not None:
-            tick_vmax = orig_vmax
-        else:
-            tick_vmax = image.max()
-
-        if isinstance(colormap, basestring):
-            colormap = matplotlib.cm.ScalarMappable(cmap=colormap)
-
-        # NOTE: We bind this event each time imshow is called to a new closure
-        #    of on_release so that each function will be called when a
-        #    button_release_event is fired.  It might be cleaner to bind the
-        #    event outside of subplot_imshow, and define a handler that iterates
-        #    through each subplot to determine what kind of action should be
-        #    taken. In this case each subplot_xxx call would have to append
-        #    an action response to a dictionary keyed by subplot.
-        if (x, y) in self.event_bindings:
-            [self.figure.canvas.mpl_disconnect(b) for b in self.event_bindings[(x, y)]]
-
-        def on_release(evt):
-            if evt.inaxes == subplot:
-                if evt.button != 1:
-                    self.show_imshow_popup_menu((evt.x, self.figure.canvas.GetSize()[1] - evt.y), (x, y))
-=======
         if dimensions is 2:
             orig_vmin = vmin
             orig_vmax = vmax
@@ -1413,7 +1284,6 @@
                 subplot.imshow(self.normalize_image(image, **kwargs))
             else:
                 subplot.add_artist(CPImageArtist(self.images[(x, y)], self, kwargs))
->>>>>>> 987bcd1b
 
             self.update_line_labels(subplot, kwargs)
             #
