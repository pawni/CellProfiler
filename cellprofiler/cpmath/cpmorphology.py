""" cpmorphology.py - morphological operations not in scipy

CellProfiler is distributed under the GNU General Public License,
but this file is licensed under the more permissive BSD license.
See the accompanying file LICENSE for details.

Copyright (c) 2003-2009 Massachusetts Institute of Technology
Copyright (c) 2009-2012 Broad Institute
All rights reserved.

Please see the AUTHORS file for credits.

Website: http://www.cellprofiler.org
"""
__version__ = "$Revision$"

import logging
import numpy as np
import scipy.ndimage as scind
import scipy.sparse
import _cpmorphology
from outline import outline
from rankorder import rank_order
from index import Indexes
from _cpmorphology2 import skeletonize_loop, table_lookup_index
from _cpmorphology2 import grey_reconstruction_loop
from _cpmorphology2 import _all_connected_components
from _cpmorphology2 import index_lookup, prepare_for_index_lookup
from _cpmorphology2 import extract_from_image_lookup, fill_labeled_holes_loop
try:
    from _cpmorphology2 import ptrsize
except:
    pass
import _convex_hull

logger = logging.getLogger(__name__)
'''A structuring element for eight-connecting a neigborhood'''
eight_connect = scind.generate_binary_structure(2, 2)
'''A structuring element for four-connecting a neigborhood'''
four_connect = scind.generate_binary_structure(2, 1)

def fill_labeled_holes(labels, mask=None, size_fn = None):
    '''Fill all background pixels that are holes inside the foreground
 
    A pixel is a hole inside a foreground object if
    
    * there is no path from the pixel to the edge AND
    
    * there is no path from the pixel to any other non-hole
      pixel AND
      
    * there is no path from the pixel to two similarly-labeled pixels that
      are adjacent to two differently labeled non-hole pixels.
    
    labels - the current labeling
    
    mask - mask of pixels to ignore
    
    size_fn - if not None, it is a function that takes a size and a boolean
              indicating whether it is foreground (True) or background (False)
              The function should return True to analyze and False to ignore
    
    returns a filled copy of the labels matrix
    '''
    #
    # The algorithm:
    #
    # Label the background to get distinct background objects
    # Construct a graph of both foreground and background objects.
    # Walk the graph according to the rules.
    #
    labels_type = labels.dtype
    background = labels == 0
    if mask is not None:
        background &= mask
    
    blabels, count = scind.label(background, four_connect)
    lcount = np.max(labels)
    labels = labels.copy().astype(int)
    labels[blabels != 0] = blabels[blabels != 0] + lcount + 1
    lmax = lcount + count + 1
    is_not_hole = np.ascontiguousarray(np.zeros(lmax + 1, np.uint8))
    #
    # Find the indexes on the edge and use to populate the to-do list
    #
    to_do = np.unique(np.hstack((
        labels[0, :], labels[:, 0], labels[-1, :], labels[:, -1])))
    to_do = to_do[to_do != 0]
    is_not_hole[to_do] = True
    to_do = list(to_do)
    #
    # An array that names the first non-hole object
    #
    adjacent_non_hole = np.ascontiguousarray(np.zeros(lmax + 1), np.uint32)
    #
    # Find all 4-connected adjacent pixels
    #
    a = np.unique(labels[:-1, :] + labels[1:, :] * (lmax + 1))
    a = np.unique(np.hstack([a, np.unique(labels[:, :-1] + labels[:, 1:] *
                                          (lmax + 1))]))
    i, j = (a % (lmax + 1), (a / (lmax + 1)).astype(int))
    i, j = i[i != j], j[i != j]
    if (len(i)) > 0:
        order = np.lexsort((j, i))
        i = i[order]
        j = j[order]
        #
        # Now we make a ragged array of i and j
        #
        i_count = np.bincount(i)
        if len(i_count) < lmax + 1:
            i_count = np.hstack((i_count, np.zeros(lmax + 1 - len(i_count), int)))
        indexer = Indexes([i_count])
        #
        # Filter using the size function passed, if any
        #
        if size_fn is not None:
            areas = np.bincount(labels.flatten())
            for ii, area in enumerate(areas):
                if (ii > 0 and area > 0 and not is_not_hole[ii] and 
                    not size_fn(area, ii <= lcount)):
                    is_not_hole[ii] = True
                    to_do.append(ii)

        to_do_count = len(to_do)
        if len(to_do) < len(is_not_hole):
            to_do += [ 0 ] * (len(is_not_hole) - len(to_do))
        to_do = np.ascontiguousarray(np.array(to_do), np.uint32)
        fill_labeled_holes_loop(
            np.ascontiguousarray(i, np.uint32),
            np.ascontiguousarray(j, np.uint32),
            np.ascontiguousarray(indexer.fwd_idx, np.uint32),
            np.ascontiguousarray(i_count, np.uint32),
            is_not_hole, adjacent_non_hole, to_do, lcount, to_do_count)
    #
    # Make an array that assigns objects to themselves and background to 0
    #
    new_indexes = np.arange(len(is_not_hole)).astype(np.uint32)
    new_indexes[(lcount+1):] = 0
    #
    # Fill the holes by replacing the old value by the value of the
    # enclosing object.
    #
    is_not_hole = is_not_hole.astype(bool)
    new_indexes[~is_not_hole] = adjacent_non_hole[~ is_not_hole]
    if mask is not None:
        labels[mask] = new_indexes[labels[mask]]
    else:
        labels = new_indexes[labels]
    return labels.astype(labels_type)
    
def adjacent(labels):
    '''Return a binary mask of all pixels which are adjacent to a pixel of 
       a different label.
       
    '''
    high = labels.max()+1
    if high > np.iinfo(labels.dtype).max:
        labels = labels.astype(np.int)
    image_with_high_background = labels.copy()
    image_with_high_background[labels == 0] = high
    min_label = scind.minimum_filter(image_with_high_background,
                                     footprint=np.ones((3,3),bool),
                                     mode = 'constant',
                                     cval = high)
    max_label = scind.maximum_filter(labels,
                                     footprint=np.ones((3,3),bool),
                                     mode = 'constant',
                                     cval = 0)
    return (min_label != max_label) & (labels > 0)

def binary_thin(image, strel1, strel2):
    """Morphologically thin an image
    strel1 - the required values of the pixels in order to survive
    strel2 - at each pixel, the complement of strel1 if we care about the value
    """
    hit_or_miss = scind.binary_hit_or_miss(image, strel1, strel2)
    return np.logical_and(image,np.logical_not(hit_or_miss))

binary_shrink_top_right = None
binary_shrink_bottom_left = None
def binary_shrink_old(image, iterations=-1):
    """Shrink an image by repeatedly removing pixels which have partners
       above, to the left, to the right and below until the image doesn't change
       
       image - binary image to be manipulated
       iterations - # of times to shrink, -1 to shrink until idempotent
       
       There are horizontal/vertical thinners which detect a pixel on
       an edge with an interior pixel either horizontally or vertically
       attached like this:
       0  0  0
       X  1  X
       X  1  X
       and there are much more specific diagonal thinners which detect
       a pixel on the edge of a diagonal, like this:
       0  0  0
       0  1  0
       0  0  1
       Rotate each of these 4x to get the four directions for each
    """
    global binary_shrink_top_right, binary_shrink_bottom_left
    if binary_shrink_top_right is None:
        #
        # None of these patterns can remove both of two isolated
        # eight-connected pixels. Taken together, they can remove any
        # pixel touching a background pixel.
        #
        # The top right pixels:
        # 
        # 0xx
        # ..0
        # ...
        #
        binary_shrink_top_right = make_table(False,
                                             np.array([[0,0,0],
                                                       [0,1,0],
                                                       [0,1,0]],bool),
                                             np.array([[1,1,1],
                                                       [0,1,0],
                                                       [0,1,0]],bool))
        binary_shrink_top_right &= make_table(False,
                                              np.array([[0,0,0],
                                                        [0,1,0],
                                                        [1,0,0]], bool),
                                              np.array([[1,1,1],
                                                        [0,1,1],
                                                        [1,0,1]], bool))
        binary_shrink_top_right &= make_table(False,
                                              np.array([[0,0,0],
                                                        [1,1,0],
                                                        [0,0,0]], bool),
                                              np.array([[0,0,1],
                                                        [1,1,1],
                                                        [0,0,1]], bool))
        binary_shrink_top_right &= make_table(False,
                                              np.array([[0,0,0],
                                                        [1,1,0],
                                                        [0,1,1]], bool),
                                              np.array([[0,0,1],
                                                        [1,1,1],
                                                        [0,1,0]], bool))
        binary_shrink_top_right &= make_table(False,
                                              np.array([[0,0,0],
                                                        [0,1,0],
                                                        [0,0,1]], bool),
                                              np.array([[1,1,1],
                                                        [1,1,0],
                                                        [1,0,1]], bool))
        binary_shrink_top_right &= make_table(False,
                                              np.array([[0,0,0],
                                                        [0,1,0],
                                                        [1,1,1]], bool),
                                              np.array([[1,1,1],
                                                        [1,1,0],
                                                        [0,1,1]], bool))
        #
        # bottom left pixels
        #
        # ...
        # 0..
        # xx0
        binary_shrink_bottom_left = make_table(False,
                                               np.array([[0,1,0],
                                                         [0,1,0],
                                                         [0,0,0]],bool),
                                               np.array([[0,1,0],
                                                         [0,1,0],
                                                         [1,1,1]],bool))
        binary_shrink_bottom_left &= make_table(False,
                                                np.array([[0,0,1],
                                                          [0,1,0],
                                                          [0,0,0]], bool),
                                                np.array([[1,0,1],
                                                          [1,1,0],
                                                          [1,1,1]], bool))
        binary_shrink_bottom_left &= make_table(False,
                                                np.array([[0,0,0],
                                                          [0,1,1],
                                                          [0,0,0]], bool),
                                                np.array([[1,0,0],
                                                          [1,1,1],
                                                          [1,0,0]], bool))
        binary_shrink_bottom_left &= make_table(False,
                                                np.array([[1,1,0],
                                                          [0,1,1],
                                                          [0,0,0]], bool),
                                                np.array([[0,1,0],
                                                          [1,1,1],
                                                          [1,0,0]], bool))
        binary_shrink_bottom_left &= make_table(False,
                                                np.array([[1,0,0],
                                                          [0,1,0],
                                                          [0,0,0]], bool),
                                                np.array([[1,0,1],
                                                          [0,1,1],
                                                          [1,1,1]], bool))
        binary_shrink_bottom_left &= make_table(False,
                                                np.array([[1,1,1],
                                                          [0,1,0],
                                                          [0,0,0]], bool),
                                                np.array([[1,1,0],
                                                          [0,1,1],
                                                          [1,1,1]], bool))
    orig_image = image
    index_i, index_j, image = prepare_for_index_lookup(image, False)
    if iterations == -1:
        iterations = len(index_i)
    for i in range(iterations):
        pixel_count = len(index_i)
        for table in (binary_shrink_top_right, 
                      binary_shrink_bottom_left):
            index_i, index_j = index_lookup(index_i, index_j, 
                                            image, table, 1)
        if len(index_i) == pixel_count:
            break
    image = extract_from_image_lookup(orig_image, index_i, index_j)
    return image

binary_shrink_ulr_table = None
binary_shrink_urb_table = None
binary_shrink_lrl_table = None
binary_shrink_llt_table = None
erode_table = None
def binary_shrink(image, iterations=-1):
    """Shrink an image by repeatedly removing pixels which have partners
       above, to the left, to the right and below until the image doesn't change
       
       image - binary image to be manipulated
       iterations - # of times to shrink, -1 to shrink until idempotent
       
       There are horizontal/vertical thinners which detect a pixel on
       an edge with an interior pixel either horizontally or vertically
       attached like this:
       0  0  0
       X  1  X
       X  1  X
       and there are much more specific diagonal thinners which detect
       a pixel on the edge of a diagonal, like this:
       0  0  0
       0  1  0
       0  0  1
       Rotate each of these 4x to get the four directions for each
    """
    global erode_table, binary_shrink_ulr_table, binary_shrink_lrl_table
    global binary_shrink_urb_table, binary_shrink_llt_table
    if erode_table is None:
        #
        # The erode table hits all patterns that can be eroded without
        # changing the euler_number
        erode_table = np.array([pattern_of(index)[1,1] and
                                (scind.label(pattern_of(index-16))[1] != 1)
                                for index in range(512)])
        erode_table[index_of(np.ones((3,3), bool))] = True
        #
        # Each other table is more specific: a specific corner or a specific
        # edge must be on where the corner and edge are not adjacent
        #
        binary_shrink_ulr_table = (
            erode_table | 
            (make_table(False, np.array([[0,0,0],
                                         [1,1,0],
                                         [0,0,0]], bool),
                        np.array([[0,0,0],
                                  [1,1,1],
                                  [0,0,0]],bool)) &
             make_table(False, np.array([[1,0,0],
                                         [0,1,0],
                                         [0,0,0]],bool),
                        np.array([[1,0,0],
                                  [0,1,1],
                                  [0,1,1]],bool))))
        binary_shrink_urb_table = (
            erode_table | 
            (make_table(False, np.array([[0,1,0],
                                         [0,1,0],
                                         [0,0,0]], bool),
                       np.array([[0,1,0],
                                 [0,1,0],
                                 [0,1,0]],bool)) &
             make_table(False, np.array([[0,0,1],
                                         [0,1,0],
                                         [0,0,0]],bool),
                        np.array([[0,0,1],
                                  [1,1,0],
                                  [1,1,0]],bool))))
        binary_shrink_lrl_table = (
            erode_table |
            (make_table(False, np.array([[0,0,0],
                                         [0,1,1],
                                         [0,0,0]], bool),
                        np.array([[0,0,0],
                                  [1,1,1],
                                  [0,0,0]],bool)) &
             make_table(False, np.array([[0,0,0],
                                         [0,1,0],
                                         [0,0,1]], bool),
                        np.array([[1,1,0],
                                  [1,1,0],
                                  [0,0,1]], bool))))
        binary_shrink_llt_table = (
            erode_table | 
            (make_table(False, np.array([[0,0,0],
                                         [0,1,0],
                                         [0,1,0]], bool),
                        np.array([[0,1,0],
                                  [0,1,0],
                                  [0,1,0]],bool)) &
             make_table(False, np.array([[0,0,0],
                                         [0,1,0],
                                         [1,0,0]], bool),
                        np.array([[0,1,1],
                                  [0,1,1],
                                  [1,0,0]], bool))))
    
    orig_image = image
    index_i, index_j, image = prepare_for_index_lookup(image, False)
    if iterations == -1:
        iterations = len(index_i)
    for i in range(iterations):
        pixel_count = len(index_i)
        for table in (binary_shrink_ulr_table, 
                      binary_shrink_urb_table,
                      binary_shrink_lrl_table,
                      binary_shrink_llt_table):
            index_i, index_j = index_lookup(index_i, index_j, 
                                            image, table, 1)
        if len(index_i) == pixel_count:
            break
    image = extract_from_image_lookup(orig_image, index_i, index_j)
    return image

def strel_disk(radius):
    """Create a disk structuring element for morphological operations
    
    radius - radius of the disk
    """
    iradius = int(radius)
    x,y     = np.mgrid[-iradius:iradius+1,-iradius:iradius+1]
    radius2 = radius * radius
    strel   = np.zeros(x.shape)
    strel[x*x+y*y <= radius2] = 1
    return strel

def cpmaximum(image, structure=np.ones((3,3),dtype=bool),offset=None):
    """Find the local maximum at each point in the image, using the given structuring element
    
    image - a 2-d array of doubles
    structure - a boolean structuring element indicating which
                local elements should be sampled
    offset - the offset to the center of the structuring element
    """
    if not offset:
        offset = (structure.shape[0]/2,structure.shape[1]/2)
    offset = tuple(offset)
    return _cpmorphology.cpmaximum(image,structure,offset)

def relabel(image):
    """Given a labeled image, relabel each of the objects consecutively
    
    image - a labeled 2-d integer array
    returns - (labeled image, object count) 
    """
    #
    # Build a label table that converts an old label # into
    # labels using the new numbering scheme
    #
    unique_labels = np.unique(image[image!=0])
    if len(unique_labels) == 0:
        return (image,0)
    consecutive_labels = np.arange(len(unique_labels))+1
    label_table = np.zeros(unique_labels.max()+1, int)
    label_table[unique_labels] = consecutive_labels
    #
    # Use the label table to remap all of the labels
    #
    new_image = label_table[image]
    return (new_image,len(unique_labels))

def convex_hull_image(image):
    '''Given a binary image, return an image of the convex hull'''
    labels = image.astype(int)
    points, counts = convex_hull(labels, np.array([1]))
    output = np.zeros(image.shape, int)
    for i in range(counts[0]):
        inext = (i+1) % counts[0]
        draw_line(output, points[i,1:], points[inext,1:],1)
    output = fill_labeled_holes(output)
    return output == 1

def convex_hull(labels, indexes=None, fast=True):
    """Given a labeled image, return a list of points per object ordered by
    angle from an interior point, representing the convex hull.s
    
    labels - the label matrix
    indexes - an array of label #s to be processed, defaults to all non-zero
              labels
    
    Returns a matrix and a vector. The matrix consists of one row per
    point in the convex hull. Each row has three columns, the label #,
    the i coordinate of the point and the j coordinate of the point. The
    result is organized first by label, then the points are arranged
    counter-clockwise around the perimeter.
    The vector is a vector of #s of points in the convex hull per label
    """
    if indexes == None:
        indexes = np.unique(labels)
        indexes.sort()
        indexes=indexes[indexes!=0]
    else:
        indexes=np.array(indexes)
    if len(indexes) == 0:
        return np.zeros((0,2),int),np.zeros((0,),int)
    #
    # Reduce the # of points to consider
    #
    outlines = outline(labels)
    coords = np.argwhere(outlines > 0).astype(np.int32)
    if len(coords)==0:
        # Every outline of every image is blank
        return (np.zeros((0,3),int),
                np.zeros((len(indexes),),int))
    
    i = coords[:,0]
    j = coords[:,1]
    labels_per_point = labels[i,j]
    pixel_labels = np.column_stack((i,j,labels_per_point))
    return convex_hull_ijv(pixel_labels, indexes, fast)

def convex_hull_ijv(pixel_labels, indexes, fast=True):
    '''Return the convex hull for each label using an ijv labeling
    
    pixel_labels: the labeling of the pixels in i,j,v form where
                  i & j are the coordinates of a pixel and v is
                  the pixel's label number
    indexes: the indexes at which to measure the convex hull

    Returns a matrix and a vector. The matrix consists of one row per
    point in the convex hull. Each row has three columns, the label #,
    the i coordinate of the point and the j coordinate of the point. The
    result is organized first by label, then the points are arranged
    counter-clockwise around the perimeter.
    The vector is a vector of #s of points in the convex hull per label
    '''
    if fast:
        return _convex_hull.convex_hull_ijv(pixel_labels, indexes)

    # We keep this code for testing.
    if len(indexes) == 0:
        return np.zeros((0,3),int),np.zeros((0,),int)
    #
    # An array that converts from label # to index in "indexes"
    anti_indexes = np.zeros((np.max(indexes)+1,),int)
    anti_indexes[indexes] = range(len(indexes))

    coords = pixel_labels[:,:2]
    i = coords[:, 0]
    j = coords[:, 1]
    # This disgusting copy spooge appears to be needed for scipy 0.7.0
    labels_per_point = np.zeros(len(pixel_labels), int)
    labels_per_point[:] = pixel_labels[:,2]
    #
    # Calculate the centers for each label
    #
    center_i = fixup_scipy_ndimage_result(
        scind.mean(i.astype(float), labels_per_point, indexes))
    center_j = fixup_scipy_ndimage_result(
        scind.mean(j.astype(float), labels_per_point, indexes))
    centers = np.column_stack((center_i, center_j))
    #
    # Now make an array with one outline point per row and the following
    # columns:
    #
    # index of label # in indexes array
    # angle of the point relative to the center
    # i coordinate of the point
    # j coordinate of the point
    #
    anti_indexes_per_point = anti_indexes[labels_per_point]
    centers_per_point = centers[anti_indexes_per_point]
    angle = np.arctan2(i-centers_per_point[:,0],j-centers_per_point[:,1])
    a = np.zeros((len(i),3), np.int32)
    a[:,0] = anti_indexes_per_point
    a[:,1:] = coords
    #
    # Sort the array first by label # (sort of), then by angle
    #
    order = np.lexsort((angle,anti_indexes_per_point))
    #
    # Make unique
    #
    same_as_next = np.hstack([np.all(a[order[:-1],:] == a[order[1:],:], 1), [False]])
    order = order[~same_as_next]
    a=a[order]
    anti_indexes_per_point = anti_indexes_per_point[order]
    angle = angle[order]
    centers_per_point = centers_per_point[order]
    #
    # Make the result matrix, leaving enough space so that all points might
    # be on the convex hull.
    #
    result = np.zeros((len(order),3), np.int32)
    result[:,0] = labels_per_point[order]
    #
    # Create an initial count vector
    #
    v = np.ones((a.shape[0],),dtype = np.int32)
    result_counts = scipy.sparse.coo_matrix((v,(a[:,0],v*0)),
                                            shape=(len(indexes),1))
    result_counts = result_counts.toarray().flatten()
    r_anti_indexes_per_point = anti_indexes_per_point # save this
    #
    # Create a vector that indexes into the results for each label
    #
    result_index = np.zeros(result_counts.shape, np.int32)
    result_index[1:]=np.cumsum(result_counts[:-1])
    #
    # Initialize the counts of convex hull points to a ridiculous number
    #
    counts = np.iinfo(np.int32).max
    first_pass = True
    while True:
        #
        # Figure out how many putative convex hull points there are for
        # each label.
        #
        # If the count for a label is 3 or less, it's a convex hull or
        # degenerate case.
        #
        # If the count hasn't changed in an iteration, then we've done
        # as well as we can hope to do.
        #
        v = np.ones((a.shape[0],),dtype = np.int32)
        new_counts = scipy.sparse.coo_matrix((v,(a[:,0],v*0)),
                                             shape=(len(indexes),1))
        new_counts = new_counts.toarray().flatten()
        done_count = (2 if first_pass else 3)
        finish_me = ((new_counts > 0) & 
                     ((new_counts <= done_count) | 
                      (new_counts == counts)))
        indexes_to_finish = np.argwhere(finish_me).astype(np.int32)
        keep_me = (new_counts > done_count) & (new_counts < counts)
        indexes_to_keep = np.argwhere(keep_me).astype(np.int32)
        if len(indexes_to_finish):
            result_counts[finish_me] = new_counts[finish_me]
            #
            # Store the coordinates of each of the points to finish
            #
            finish_this_row = finish_me[a[:,0]]
            rows_to_finish = np.argwhere(finish_this_row).flatten()
            a_to_finish = a[rows_to_finish]
            atf_indexes = a_to_finish[:,0]
            #
            # Map label #s to the index into indexes_to_finish of that label #
            #
            anti_indexes_to_finish = np.zeros((len(indexes),), np.int32)
            anti_indexes_to_finish[indexes_to_finish] = range(len(indexes_to_finish))
            #
            # Figure out the indices of each point in a label to be finished.
            # We figure out how much to subtract for each label, then
            # subtract that much from 0:N to get successive indexes at
            # each label.
            # Then we add the result_index to figure out where to store it
            # in the result table.
            #
            finish_idx_base = np.zeros((len(indexes_to_finish),), np.int32)
            finish_idx_base[1:]=np.cumsum(new_counts[indexes_to_finish])[:-1]
            finish_idx_bases = finish_idx_base[anti_indexes_to_finish[atf_indexes]]
            finish_idx = (np.array(range(a_to_finish.shape[0]))-
                          finish_idx_bases)
            finish_idx = finish_idx + result_index[atf_indexes]
            result[finish_idx,1:] = a_to_finish[:,1:]
        if len(indexes_to_keep) == 0:
            break
        #
        # Figure out which points are still available
        #
        rows_to_keep = np.argwhere(keep_me[a[:,0].astype(np.int32)]).flatten()
        rows_to_keep = rows_to_keep.astype(np.int32)
        a = a[rows_to_keep]
        centers_per_point = centers_per_point[rows_to_keep]
        counts = new_counts
        #
        # The rule is that the area of the triangle from the center to
        # point N-1 to point N plus the area of the triangle from the center
        # to point N to point N+1 must be greater than the area of the
        # triangle from the center to point N-1 to point N+1 for a point
        # to be on the convex hull.
        # N-1 and N+1 have to be modulo "counts", so we make special arrays
        # to address those situations.
        #
        anti_indexes_to_keep = np.zeros((len(indexes),), np.int32)
        anti_indexes_to_keep[indexes_to_keep] = range(len(indexes_to_keep))
        idx_base = np.zeros((len(indexes_to_keep),), np.int32)
        idx_base[1:]=np.cumsum(counts[keep_me])[0:-1]
        idx_bases = idx_base[anti_indexes_to_keep[a[:,0]]]
        counts_per_pt = counts[a[:,0]]
        idx = np.array(range(a.shape[0]), np.int32)-idx_bases
        n_minus_one = np.mod(idx+counts_per_pt-1,counts_per_pt)+idx_bases
        n_plus_one  = np.mod(idx+1,counts_per_pt)+idx_bases
        #
        # Compute the triangle areas
        #
        t_left_plus_right = (triangle_areas(centers_per_point,
                                            a[n_minus_one, 1:],
                                            a[:, 1:]) +
                             triangle_areas(centers_per_point,
                                            a[:, 1:],
                                            a[n_plus_one, 1:]))
        t_lr = triangle_areas(centers_per_point,
                              a[n_minus_one, 1:], a[n_plus_one, 1:])
        #
        # Keep the points where the area of the left triangle plus the
        # area of the right triangle is bigger than the area of the triangle
        # composed of the points to the left and right. This means that
        # there's a little triangle sitting on top of t_lr with our point
        # on top and convex in relation to its neighbors.
        #
        keep_me = t_left_plus_right > t_lr
        #
        # If all points on a line are co-linear with the center, then the
        # whole line goes away. Special handling for this to find the points
        # most distant from the center and on the same side
        #
        consider_me = t_left_plus_right == 0
        del t_lr, t_left_plus_right
        if np.any(consider_me):
            diff_i = a[:,1]-centers_per_point[:,0]
            diff_j = a[:,2]-centers_per_point[:,1]
            #
            # The manhattan distance is good enough
            #
            dist = np.abs(diff_i)+np.abs(diff_j)
            # The sign is different on different sides of a line including
            # the center. Multiply j by 2 to keep from colliding with i
            #
            # If both signs are zero, then the point is in the center
            #
            # Compute np.sign(diff_i, out=diff_i) + np.sign(diff_j) * 2,
            # but without any temporaries.
            sign = np.sign(diff_j, diff_j)
            sign *= 2
            sign += np.sign(diff_i)
            del diff_i, diff_j

            n_minus_one_consider = n_minus_one[consider_me]
            n_plus_one_consider = n_plus_one[consider_me]
            left_is_worse = ((dist[consider_me] > dist[n_minus_one_consider]) |
                             (sign[consider_me] != sign[n_minus_one_consider]))
            right_is_worse = ((dist[consider_me] > dist[n_plus_one_consider]) |
                              (sign[consider_me] != sign[n_plus_one_consider]))
            to_keep = left_is_worse & right_is_worse & (sign[consider_me] != 0)
            keep_me[consider_me] = to_keep
            del dist, sign
        a = a[keep_me,:]
        centers_per_point = centers_per_point[keep_me]
        del keep_me
        first_pass = False
    #
    # Finally, we have to shrink the results. We number each of the
    # points for a label, then only keep those whose indexes are
    # less than the count for their label.
    #
    within_label_index = np.array(range(result.shape[0]), np.int32)
    counts_per_point = result_counts[r_anti_indexes_per_point]
    result_indexes_per_point = result_index[r_anti_indexes_per_point] 
    within_label_index = (within_label_index - result_indexes_per_point)
    result = result[within_label_index < counts_per_point]
    return result, result_counts

def triangle_areas(p1,p2,p3):
    """Compute an array of triangle areas given three arrays of triangle pts
    
    p1,p2,p3 - three Nx2 arrays of points
    """
    v1 = (p2 - p1).astype(np.float)
    v2 = (p3 - p1).astype(np.float)
    # Original:
    #   cross1 = v1[:,1] * v2[:,0]
    #   cross2 = v2[:,1] * v1[:,0]
    #   a = (cross1-cross2) / 2
    # Memory reduced:
    cross1 = v1[:, 1]
    cross1 *= v2[:, 0]
    cross2 = v2[:, 1]
    cross2 *= v1[:, 0]
    a = cross1
    a -= cross2
    a /= 2.0
    del v1, v2, cross1, cross2
    a = a.copy()  # a is a view on v1; shed one dimension.
    #
    # Handle small round-off errors
    #
    a[a<np.finfo(np.float32).eps] = 0
    return a

def draw_line(labels,pt0,pt1,value=1):
    """Draw a line between two points
    
    pt0, pt1 are in i,j format which is the reverse of x,y format
    Uses the Bresenham algorithm
    Some code transcribed from http://www.cs.unc.edu/~mcmillan/comp136/Lecture6/Lines.html
    """
    y0,x0 = pt0
    y1,x1 = pt1
    diff_y = abs(y1-y0)
    diff_x = abs(x1-x0)
    x = x0
    y = y0
    labels[y,x]=value
    step_x = (x1 > x0 and 1) or -1
    step_y = (y1 > y0 and 1) or -1
    if diff_y > diff_x:
        # Y varies fastest, do x before y
        remainder = diff_x*2 - diff_y
        while y != y1:
            if remainder >= 0:
                x += step_x
                remainder -= diff_y*2
            y += step_y
            remainder += diff_x*2
            labels[y,x] = value
    else:
        remainder = diff_y*2 - diff_x
        while x != x1:
            if remainder >= 0:
                y += step_y
                remainder -= diff_x*2
            x += step_x
            remainder += diff_y*2
            labels[y,x] = value

def get_line_pts(pt0i, pt0j, pt1i, pt1j):
    '''Retrieve the coordinates of the points along lines
    
    pt0i, pt0j - the starting coordinates of the lines (1-d nparray)
    pt1i, pt1j - the ending coordinates of the lines (1-d nparray)
    
    use the Bresenham algorithm to find the coordinates along the lines
    connectiong pt0 and pt1. pt01, pt0j, pt1i and pt1j must be 1-d arrays
    of similar size and must be of integer type.
    
    The results are returned as four vectors - index, count, i, j.
    index is the index of the first point in the line for each coordinate pair
    count is the # of points in the line
    i is the I coordinates for each point
    j is the J coordinate for each point
    '''
    assert len(pt0i) == len(pt0j)
    assert len(pt0i) == len(pt1i)
    assert len(pt0i) == len(pt1j)
    pt0i = np.array(pt0i, int)
    pt0j = np.array(pt0j, int)
    pt1i = np.array(pt1i, int)
    pt1j = np.array(pt1j, int)
    if len(pt0i) == 0:
        # Return four zero-length arrays if nothing passed in
        return [np.zeros((0,),int)] * 4
    #
    # The Bresenham algorithm picks the coordinate that varies the most
    # and generates one point for each step in that coordinate. Add one
    # for the start point.
    #
    diff_i = np.abs(pt0i - pt1i)
    diff_j = np.abs(pt0j - pt1j)
    count = np.maximum(diff_i, diff_j) + 1
    #
    # The indexes of the ends of the coordinate vectors are at the
    # cumulative sum of the counts. We get to the starts by subtracting
    # the count.
    #
    index = np.cumsum(count) - count
    #
    # Find the step directions per coordinate pair. 
    # True = 1, False = 0
    # True * 2 - 1 = 1, False * 2 - 1 = -1
    #
    step_i = (pt1i > pt0i).astype(int) * 2 - 1
    step_j = (pt1j > pt0j).astype(int) * 2 - 1
    #
    # Make arrays to hold the results
    #
    n_pts = index[-1] + count[-1]
    i = np.zeros(n_pts, int)
    j = np.zeros(n_pts, int)
    #
    # Put pt0 into the arrays
    #
    i[index] = pt0i
    j[index] = pt0j
    #
    # # # # # # # # # #
    #
    # Do the points for which I varies most (or it's a tie).
    #
    mask = (diff_i >= diff_j)
    count_t = count[mask]
    if len(count_t) > 0:
        last_n = np.max(count_t)
        diff_i_t = diff_i[mask]
        diff_j_t = diff_j[mask]
        remainder = diff_j_t * 2 - diff_i_t
        current_i = pt0i[mask]
        current_j = pt0j[mask]
        index_t = index[mask]
        step_i_t = step_i[mask]
        step_j_t = step_j[mask]
        for n in range(1,last_n+1):
            #
            # Eliminate all points that are done
            #
            mask = (count_t > n)
            remainder = remainder[mask]
            current_i = current_i[mask]
            current_j = current_j[mask]
            index_t = index_t[mask]
            count_t = count_t[mask]
            diff_i_t = diff_i_t[mask]
            diff_j_t = diff_j_t[mask]
            step_i_t = step_i_t[mask]
            step_j_t = step_j_t[mask]
            #
            # Take a step in the J direction if the remainder is positive
            #
            remainder_mask = (remainder >= 0)
            current_j[remainder_mask] += step_j_t[remainder_mask]
            remainder[remainder_mask] -= diff_i_t[remainder_mask] * 2
            #
            # Always take a step in the I direction
            #
            current_i += step_i_t
            remainder += diff_j_t * 2
            i[index_t+n] = current_i
            j[index_t+n] = current_j
    #
    # # # # # # # # # #
    #
    # Do the points for which J varies most
    #
    mask = (diff_j > diff_i)
    count_t = count[mask]
    if len(count_t) > 0:
        last_n = np.max(count_t)
        diff_i_t = diff_i[mask]
        diff_j_t = diff_j[mask]
        remainder = diff_i_t * 2 - diff_j_t
        current_i = pt0i[mask]
        current_j = pt0j[mask]
        index_t = index[mask]
        step_i_t = step_i[mask]
        step_j_t = step_j[mask]
        for n in range(1,last_n+1):
            #
            # Eliminate all points that are done
            #
            mask = (count_t > n)
            remainder = remainder[mask]
            current_i = current_i[mask]
            current_j = current_j[mask]
            index_t = index_t[mask]
            count_t = count_t[mask]
            diff_i_t = diff_i_t[mask]
            diff_j_t = diff_j_t[mask]
            step_i_t = step_i_t[mask]
            step_j_t = step_j_t[mask]
            #
            # Take a step in the I direction if the remainder is positive
            #
            remainder_mask = (remainder >= 0)
            current_i[remainder_mask] += step_i_t[remainder_mask]
            remainder[remainder_mask] -= diff_j_t[remainder_mask] * 2
            #
            # Always take a step in the J direction
            #
            current_j += step_j_t
            remainder += diff_i_t * 2
            i[index_t+n] = current_i
            j[index_t+n] = current_j
    return index, count, i, j
    
def fixup_scipy_ndimage_result(whatever_it_returned):
    """Convert a result from scipy.ndimage to a numpy array
    
    scipy.ndimage has the annoying habit of returning a single, bare
    value instead of an array if the indexes passed in are of length 1.
    For instance:
    scind.maximum(image, labels, [1]) returns a float
    but
    scind.maximum(image, labels, [1,2]) returns a list
    """
    if getattr(whatever_it_returned,"__getitem__",False):
        return np.array(whatever_it_returned)
    else:
        return np.array([whatever_it_returned])

def centers_of_labels(labels):
    '''Return the i,j coordinates of the centers of a labels matrix
    
    The result returned is an 2 x n numpy array where n is the number
    of the label minus one, result[0,x] is the i coordinate of the center
    and result[x,1] is the j coordinate of the center.
    You can unpack the result as "i,j = centers_of_labels(labels)"
    '''
    max_labels = np.max(labels)
    if max_labels == 0:
        return np.zeros((2,0),int)
    
    result = scind.center_of_mass(np.ones(labels.shape),
                                  labels,
                                  np.arange(max_labels)+1)
    result = np.array(result)
    if result.ndim == 1:
        result.shape = (2,1)
        return result
    return result.transpose()

def maximum_position_of_labels(image, labels, indices):
    '''Return the i,j coordinates of the maximum value within each object
    
    image - measure the maximum within this image
    labels - use the objects within this labels matrix
    indices - label #s to measure
    
    The result returned is an 2 x n numpy array where n is the number
    of the label minus one, result[0,x] is the i coordinate of the center
    and result[x,1] is the j coordinate of the center.
    '''
    
    if len(indices) == 0:
        return np.zeros((2,0),int)
    
    result = scind.maximum_position(image, labels, indices)
    result = np.array(result,int)
    if result.ndim == 1:
        result.shape = (2,1)
        return result
    return result.transpose()

def median_of_labels(image, labels, indices):
    if len(indices) == 0:
        return np.zeros(0)
    indices = np.array(indices)
    include = np.zeros(max(np.max(labels), np.max(indices)) + 1, bool)
    include[indices] = True
    anti_indices = np.zeros(include.shape, int)
    anti_indices[indices] = np.arange(len(indices))
    include = include[labels]
   
    labels = anti_indices[labels[include]]
    image = image[include]
    if len(labels) == 0:
        return np.array([np.nan] * len(indices))
    index = np.lexsort((image, labels))
    labels, image = labels[index], image[index]
    counts = np.bincount(labels)
    last = np.cumsum(counts)
    first = np.hstack(([0], last[:-1]))
    middle_low = first + ((counts-1) / 2).astype(int)
    
    median = np.zeros(len(indices))
    odds = (counts % 2) == 1
    evens = (~ odds) & (counts > 0)
    median[counts > 0] = image[middle_low[counts > 0]]
    median[evens] += image[middle_low[evens]+1]
    median[evens] /= 2
    median[counts == 0] = np.nan
    return median
    
def farthest_from_edge(labels, indices):
    """Return coords of the pixel in each object farthest from the edge
    
    labels - find the centers in this
    
    Returns a 2 x n matrix of the i and j positions
    """
    return maximum_position_of_labels(distance_to_edge(labels), labels, indices)

def minimum_enclosing_circle(labels, indexes = None, 
                             hull_and_point_count = None):
    """Find the location of the minimum enclosing circle and its radius
    
    labels - a labels matrix
    indexes - an array giving the label indexes to be processed
    hull_and_point_count - convex_hull output if already done. None = calculate
    
    returns an Nx3 array organized as i,j of the center and radius
    Algorithm from 
    http://www.personal.kent.edu/~rmuhamma/Compgeometry/MyCG/CG-Applets/Center/centercli.htm
    who calls it the Applet's Algorithm and ascribes it to Pr. Chrystal
    The original citation is Professor Chrystal, "On the problem to construct
    the minimum circle enclosing n given points in a plane", Proceedings of
    the Edinburgh Mathematical Society, vol 3, 1884
    """
    if indexes == None:
        if hull_and_point_count is not None:
            indexes = np.array(np.unique(hull_and_point_count[0][:,0]),dtype=np.int32)
        else:
            max_label = np.max(labels)
            indexes = np.array(range(1,max_label+1),dtype=np.int32)
    else:
        indexes = np.array(indexes,dtype=np.int32)
    if indexes.shape[0] == 0:
        return np.zeros((0,2)),np.zeros((0,))

    if hull_and_point_count is None:
        hull, point_count = convex_hull(labels, indexes)
    else:
        hull, point_count = hull_and_point_count
    centers = np.zeros((len(indexes),2))
    radii = np.zeros((len(indexes),))
    #
    # point_index is the index to the first point in "hull" for a label
    #
    point_index = np.zeros((indexes.shape[0],),int)
    point_index[1:] = np.cumsum(point_count[:-1]) 
    #########################################################################
    #
    # The algorithm is this:
    # * Choose a line S from S0 to S1 at random from the set of adjacent
    #   S0 and S1
    # * For every vertex (V) other than S, compute the angle from S0
    #   to V to S. If this angle is obtuse, the vertex V lies within the
    #   minimum enclosing circle and can be ignored.
    # * Find the minimum angle for all V.
    #   If the minimum angle is obtuse, stop and accept S as the diameter of 
    #   the circle.
    # * If the vertex with the minimum angle makes angles S0-S1-V and
    #   S1-S0-V that are acute and right, then take S0, S1 and V as the
    #   triangle within the circumscribed minimum enclosing circle.
    # * Otherwise, find the largest obtuse angle among S0-S1-V and
    #   S1-S0-V (V is the vertex with the minimum angle, not all of them).
    #   If S0-S1-V is obtuse, make V the new S1, otherwise make V the new S0
    #
    ##########################################################################
    #
    # anti_indexes is used to transform a label # into an index in the above array
    # anti_indexes_per_point gives the label index of any vertex
    #
    anti_indexes=np.zeros((np.max(indexes)+1,),int)
    anti_indexes[indexes] = range(indexes.shape[0])
    anti_indexes_per_point = anti_indexes[hull[:,0]]
    #
    # Start out by eliminating the degenerate cases: 0, 1 and 2
    #
    centers[point_count==0,:]= np.NaN
    if np.all(point_count == 0):
        # Bail if there are no points in any hull to prevent
        # index failures below.
        return centers,radii
        
    centers[point_count==1,:]=hull[point_index[point_count==1],1:]
    radii[point_count < 2]=0
    centers[point_count==2,:]=(hull[point_index[point_count==2],1:]+
                               hull[point_index[point_count==2]+1,1:])/2
    distance = centers[point_count==2,:] - hull[point_index[point_count==2],1:]
    radii[point_count==2]=np.sqrt(distance[:,0]**2+distance[:,1]**2)
    #
    # Get rid of the degenerate points
    #
    keep_me = point_count > 2
    #
    # Pick S0 as the first point in each label
    # and S1 as the second.
    #
    s0_idx = point_index.copy()
    s1_idx = s0_idx+1
    #
    # number each of the points in a label with an index # which gives
    # the order in which we'll get their angles. We use this to pick out
    # points # 2 to N which are the candidate vertices to S
    # 
    within_label_indexes = (np.array(range(hull.shape[0]),int) -
                            point_index[anti_indexes_per_point])
    
    while(np.any(keep_me)):
        #############################################################
        # Label indexing for active labels
        #############################################################
        #
        # labels_to_consider contains the labels of the objects which
        # have not been completed
        #
        labels_to_consider = indexes[keep_me]
        #
        # anti_indexes_to_consider gives the index into any vector
        # shaped similarly to labels_to_consider (for instance, min_angle
        # below) for every label in labels_to_consider.
        #
        anti_indexes_to_consider =\
            np.zeros((np.max(labels_to_consider)+1,),int)
        anti_indexes_to_consider[labels_to_consider] = \
            np.array(range(labels_to_consider.shape[0]))
        ##############################################################
        # Vertex indexing for active vertexes other than S0 and S1
        ##############################################################
        #
        # The vertices are hull-points with indexes of 2 or more
        # keep_me_vertices is a mask of the vertices to operate on
        # during this iteration
        #
        keep_me_vertices = np.logical_and(keep_me[anti_indexes_per_point],
                                             within_label_indexes >= 2)
        #
        # v is the vertex coordinates for each vertex considered
        #
        v  = hull[keep_me_vertices,1:]
        #
        # v_labels is the label from the label matrix for each vertex
        #
        v_labels = hull[keep_me_vertices,0]
        #
        # v_indexes is the index into "hull" for each vertex (and similarly
        # shaped vectors such as within_label_indexes
        #
        v_indexes=np.argwhere(keep_me_vertices).flatten().astype(np.int32)
        #
        # anti_indexes_per_vertex gives the index into "indexes" and
        # any similarly shaped array of per-label values
        # (for instance s0_idx) for each vertex being considered
        #
        anti_indexes_per_vertex = anti_indexes_per_point[keep_me_vertices]
        #
        # anti_indexes_to_consider_per_vertex gives the index into any
        # vector shaped similarly to labels_to_consider for each
        # vertex being analyzed
        #
        anti_indexes_to_consider_per_vertex = anti_indexes_to_consider[v_labels]
        #
        # Get S0 and S1 per vertex
        #
        s0 = hull[s0_idx[keep_me],1:]
        s1 = hull[s1_idx[keep_me],1:]
        s0 = s0[anti_indexes_to_consider_per_vertex]
        s1 = s1[anti_indexes_to_consider_per_vertex]
        #
        # Compute the angle S0-S1-V
        #
        # the first vector of the angles is between S0 and S1
        #
        s01 = (s0 - s1).astype(float)
        #
        # compute V-S1 and V-S0 at each of the vertices to be considered
        #
        vs0 = (v - s0).astype(float)
        vs1 = (v - s1).astype(float) 
        #
        #` Take the dot product of s01 and vs1 divided by the length of s01 *
        # the length of vs1. This gives the cosine of the angle between.
        #
        dot_vs1s0 = (np.sum(s01*vs1,1) /
                     np.sqrt(np.sum(s01**2,1)*np.sum(vs1**2,1)))
        angle_vs1s0 = np.abs(np.arccos(dot_vs1s0))
        s10 = -s01
        dot_vs0s1 = (np.sum(s10*vs0,1) /
                     np.sqrt(np.sum(s01**2,1)*np.sum(vs0**2,1)))
        angle_vs0s1 = np.abs(np.arccos(dot_vs0s1))
        #
        # S0-V-S1 is pi - the other two
        #
        angle_s0vs1 = np.pi - angle_vs1s0 - angle_vs0s1
        assert np.all(angle_s0vs1 >= 0)
        #
        # Now we find the minimum angle per label
        #
        min_angle = scind.minimum(angle_s0vs1,v_labels,
                                  labels_to_consider)
        min_angle = fixup_scipy_ndimage_result(min_angle)
        min_angle_per_vertex = min_angle[anti_indexes_to_consider_per_vertex]
        #
        # Calculate the index into V of the minimum angle per label.
        # Use "indexes" instead of labels_to_consider so we get something
        # with the same shape as keep_me
        #
        min_position = scind.minimum_position(angle_s0vs1,v_labels,
                                              indexes)
        min_position = fixup_scipy_ndimage_result(min_position).astype(int)
        min_position = min_position.flatten()
        #
        # Case 1: minimum angle is obtuse or right. Accept S as the diameter.
        # Case 1a: there are no vertices. Accept S as the diameter.
        #
        vertex_counts = scind.sum(keep_me_vertices,
                                  hull[:,0],
                                  labels_to_consider)
        vertex_counts = fixup_scipy_ndimage_result(vertex_counts)
        case_1 = np.logical_or(min_angle >= np.pi / 2,
                                  vertex_counts == 0)
                                   
        if np.any(case_1):
            # convert from a boolean over indexes_to_consider to a boolean
            # over indexes
            finish_me = np.zeros((indexes.shape[0],),bool)
            finish_me[anti_indexes[labels_to_consider[case_1]]] = True
            s0_finish_me = hull[s0_idx[finish_me],1:].astype(float)
            s1_finish_me = hull[s1_idx[finish_me],1:].astype(float)
            centers[finish_me] = (s0_finish_me + s1_finish_me)/2
            radii[finish_me] = np.sqrt(np.sum((s0_finish_me - 
                                                     s1_finish_me)**2,1))/2
            keep_me[finish_me] = False
        #
        # Case 2: all angles for the minimum angle vertex are acute 
        #         or right.
        #         Pick S0, S1 and the vertex with the
        #         smallest angle as 3 points on the circle. If you look at the
        #         geometry, the diameter is the length of S0-S1 divided by
        #         the cosine of 1/2 of the angle. The center of the circle
        #         is at the circumcenter of the triangle formed by S0, S1 and
        #         V.
        case_2 = keep_me.copy()
        case_2[angle_vs1s0[min_position] > np.pi/2] = False
        case_2[angle_vs0s1[min_position] > np.pi/2] = False
        case_2[angle_s0vs1[min_position] > np.pi/2] = False
        
        if np.any(case_2):
            #
            # Wikipedia (http://en.wikipedia.org/wiki/Circumcircle#Cartesian_coordinates)
            # gives the following:
            # D = 2(S0y Vx + S1y S0x - S1y Vx - S0y S1x - S0x Vy + S1x Vy)
            # D = 2(S0x (S1y-Vy) + S1x(Vy-S0y) + Vx(S0y-S1y)
            # x = ((S0x**2+S0y**2)(S1y-Vy)+(S1x**2+S1y**2)(Vy-S0y)+(Vx**2+Vy**2)(S0y-S1y)) / D
            # y = ((S0x**2+S0y**2)(Vx-S1x)+(S1x**2+S1y**2)(S0y-Vy)+(Vx**2+Vy**2)(S1y-S0y)) / D
            #
            ss0 = hull[s0_idx[case_2],1:].astype(float)
            ss1 = hull[s1_idx[case_2],1:].astype(float)
            vv  = v[min_position[case_2]].astype(float)
            Y = 0
            X = 1 
            D = 2*(ss0[:,X] * (ss1[:,Y] - vv[:,Y]) +
                   ss1[:,X] * (vv[:,Y]  - ss0[:,Y]) +
                   vv[:,X]  * (ss0[:,Y] - ss1[:,Y]))
            x = (np.sum(ss0**2,1)*(ss1[:,Y] - vv[:,Y]) +
                 np.sum(ss1**2,1)*(vv[:,Y]  - ss0[:,Y]) +
                 np.sum(vv**2,1) *(ss0[:,Y] - ss1[:,Y])) / D
            y = (np.sum(ss0**2,1)*(vv[:,X]  - ss1[:,X]) +
                 np.sum(ss1**2,1)*(ss0[:,X] - vv[:,X]) +
                 np.sum(vv**2,1) *(ss1[:,X] - ss0[:,X])) / D
            centers[case_2,X] = x
            centers[case_2,Y] = y
            distances = ss0-centers[case_2]
            radii[case_2] = np.sqrt(np.sum(distances**2,1))
            keep_me[case_2] = False
        #
        # Finally, for anybody who's left, for each of S0-S1-V and
        # S1-S0-V, for V, the vertex with the minimum angle,
        # find the largest obtuse angle. The vertex of this
        # angle (S0 or S1) is inside the enclosing circle, so take V
        # and either S1 or S0 as the new S.
        #
        # This involves a relabeling of within_label_indexes. We replace
        # either S0 or S1 with V and assign V either 0 or 1
        #
        if np.any(keep_me):
            labels_to_consider = indexes[keep_me]
            indexes_to_consider = anti_indexes[labels_to_consider]
            #
            # Index into within_label_indexes for each V with the
            # smallest angle
            #
            v_obtuse_indexes = v_indexes[min_position[keep_me]]
            angle_vs0s1_to_consider = angle_vs0s1[min_position[keep_me]]
            angle_vs1s0_to_consider = angle_vs1s0[min_position[keep_me]]
            #
            # Do the cases where S0 is larger
            #
            s0_is_obtuse = angle_vs0s1_to_consider > np.pi/2
            if np.any(s0_is_obtuse):
                #
                # The index of the obtuse S0
                #
                v_obtuse_s0_indexes = v_obtuse_indexes[s0_is_obtuse]
                obtuse_s0_idx = s0_idx[indexes_to_consider[s0_is_obtuse]]
                #
                # S0 gets the within_label_index of the vertex
                #
                within_label_indexes[obtuse_s0_idx] = \
                    within_label_indexes[v_obtuse_s0_indexes]
                #
                # Assign V as the new S0
                #
                s0_idx[indexes_to_consider[s0_is_obtuse]] = v_obtuse_s0_indexes
                within_label_indexes[v_obtuse_s0_indexes] = 0
            #
            # Do the cases where S1 is larger
            #
            s1_is_obtuse = np.logical_not(s0_is_obtuse)
            if np.any(s1_is_obtuse):
                #
                # The index of the obtuse S1
                #
                v_obtuse_s1_indexes = v_obtuse_indexes[s1_is_obtuse]
                obtuse_s1_idx = s1_idx[indexes_to_consider[s1_is_obtuse]]
                #
                # S1 gets V's within_label_index and goes onto the list
                # of considered vertices.
                #
                within_label_indexes[obtuse_s1_idx] = \
                    within_label_indexes[v_obtuse_s1_indexes]
                #
                # Assign V as the new S1
                #
                s1_idx[indexes_to_consider[s1_is_obtuse]] = v_obtuse_s1_indexes
                within_label_indexes[v_obtuse_s1_indexes] = 1
    return centers, radii

def associate_by_distance(labels_a, labels_b, distance):
    '''Find the objects that are within a given distance of each other
    
    Given two labels matrices and a distance, find pairs of objects that
    are within the given distance of each other where the distance is
    the minimum distance between any point in the convex hull of the
    two objects.
    
    labels_a - first labels matrix
    labels_b - second labels matrix
    distance - distance to measure
    
    returns a n x 2 matrix where m[x,0] is the label number in labels1 and
    m[x,1] is the label number in labels2
    
    Algorithm for computing distance between convex polygons taken from
    Chin, "Optimal Algorithms for the Intersection and the Minimum Distance 
    Problems Between Planar Polygons", IEEE Transactions on Computers, 
    vol. C-32, # 12, December 1983
    '''
    if np.max(labels_a) == 0 or np.max(labels_b) == 0:
        return np.zeros((0,2),int)
    
    hull_a, point_counts_a = convex_hull(labels_a)
    hull_b, point_counts_b = convex_hull(labels_b)
    centers_a, radii_a = minimum_enclosing_circle(
        labels_a, hull_and_point_count = (hull_a, point_counts_a))
    centers_b, radii_b = minimum_enclosing_circle(
        labels_b, hull_and_point_count = (hull_b, point_counts_b))
    #
    # Make an indexer into the hull tables
    #
    indexer_a = np.cumsum(point_counts_a)
    indexer_a[1:] = indexer_a[:-1]
    indexer_a[0] = 0
    indexer_b = np.cumsum(point_counts_b)
    indexer_b[1:] = indexer_b[:-1]
    indexer_b[0] = 0
    #
    # Compute the distances between minimum enclosing circles =
    # distance - radius_a - radius_b
    #
    i,j = np.mgrid[0:len(radii_a),0:len(radii_b)]
    ab_distance = np.sqrt((centers_a[i,0]-centers_b[j,0])**2 +
                          (centers_a[i,1]-centers_b[j,1])**2)
    ab_distance_minus_radii = ab_distance - radii_a[i] - radii_b[j]
    # Account for roundoff error
    ab_distance_minus_radii -= np.sqrt(np.finfo(float).eps)
    #
    # Exclude from consideration ab_distance > distance and automatically
    # choose those whose centers are within the distance
    #
    ab_easy_wins = ab_distance <= distance
    ij_wins = np.dstack((hull_a[indexer_a[i[ab_easy_wins]],0], 
                         hull_b[indexer_b[j[ab_easy_wins]],0]))
    ij_wins.shape = ij_wins.shape[1:]
    
    ab_consider = (ab_distance_minus_radii <= distance) & (~ ab_easy_wins)
    ij_consider = np.dstack((i[ab_consider], j[ab_consider]))
    ij_consider.shape = ij_consider.shape[1:]
    if np.product(ij_consider.shape) == 0:
        return ij_wins
    if True:
        wins = []
        distance2 = distance**2
        for ii,jj in ij_consider:
            a = hull_a[indexer_a[ii]:indexer_a[ii]+point_counts_a[ii],1:]
            b = hull_b[indexer_b[jj]:indexer_b[jj]+point_counts_b[jj],1:]
            d = minimum_distance2(a,centers_a[ii,:],
                                  b,centers_b[jj,:])
            if d <= distance2:
                wins.append((hull_a[indexer_a[ii],0],
                             hull_b[indexer_b[jj],0]))
        ij_wins = np.vstack((ij_wins, np.array(wins)))
        return ij_wins
    else:
        #
        # For each point in the hull, get the next point mod # of points in hull
        #
        hull_next_a = np.arange(hull_a.shape[0])+1
        hull_next_a[indexer_a+point_counts_a-1] = indexer_a
        hull_next_b = np.arange(hull_b.shape[0])+1
        hull_next_b[indexer_b+point_counts_b-1] = indexer_b
        #
        # Parallelize the algorithm for overlap
        #
        # For each pair of points i, i+1 mod n in the hull, and the test point t
        # the cross product of the vector from i to i+1 and the vector from i+1
        # to t should have the same sign.
        #
        next_b = hull_b[hull_next_b,1:]
        vector_b = hull_b[:,1:] - next_b
        #
        # For each i,j, we have to compare the centers_a against point_counts_b[j]
        # crosses.
        #
        b_len = point_counts_b[ij_consider[:,1]]
        b_index = np.cumsum(point_counts_b)
        b_elems = b_index[-1]
        b_index[1:] = b_index[:-1]
        b_index[0] = 0
        #
        # First create a vector that's b_elems long and every element contains an
        # index into the ij_consider vector. How we do this:
        # 1) mark the first element at a particular index by 1, all others = 0
        # 2) Erase the first 1
        # 3) Take the cumulative sum which will increment to 1 when it hits the
        #    first 1, again when it hits the second...etc.
        #
        b_indexer = np.zeros(b_elems, int)
        b_indexer[b_index[1:]] = 1
        b_indexer = np.cumsum(b_indexer)
        #
        # The sub-index is the index from 1 to n for each of the vertices
        # per b convex hull
        #
        b_sub_index = np.arange(b_elems) - b_index[b_indexer]
        #
        # For each element of b_indexer, get the i and j at that index
        #
        b_i = ij_consider[b_indexer,0]
        b_j = ij_consider[b_indexer,1]
        #
        # Compute the cross-products now
        #
        b_vector_b = vector_b[indexer_b[b_j]+b_sub_index,:]
        b_center_vector = (next_b[indexer_b[b_j]+b_sub_index,:] - 
                           centers_a[indexer_a[b_i]])
        cross = (b_vector_b[:,0] * b_center_vector[:,1] -
                 b_vector_b[:,1] * b_center_vector[:,0])
        hits = (all_true(cross > 0, b_index) | all_true(cross < 0, b_index))
        
        ij_wins = np.vstack((ij_wins, ij_consider[hits,:]))
        ij_consider = ij_consider[~hits,:]
        if ij_consider.shape[0] == 0:
            return ij_wins

def minimum_distance2(hull_a, center_a, hull_b, center_b):
    '''Return the minimum distance or 0 if overlap between 2 convex hulls
    
    hull_a - list of points in clockwise direction
    center_a - a point within the hull
    hull_b - list of points in clockwise direction
    center_b - a point within the hull
    '''
    if hull_a.shape[0] < 3 or hull_b.shape[0] < 3:
        return slow_minimum_distance2(hull_a, hull_b)
    else:
        return faster_minimum_distance2(hull_a, center_a, hull_b, center_b)
    
def slow_minimum_distance2(hull_a, hull_b):
    '''Do the minimum distance by exhaustive examination of all points'''
    d2_min = np.iinfo(int).max
    for a in hull_a:
        if within_hull(a, hull_b):
            return 0
    for b in hull_b:
        if within_hull(b, hull_a):
            return 0
    for pt_a in hull_a:
        for pt_b in hull_b:
            d2_min = min(d2_min, np.sum((pt_a - pt_b)**2))
            
    for h1, h2 in ((hull_a, hull_b), (hull_b, hull_a)):
        # Find the distance from a vertex in h1 to an edge in h2
        for pt1 in h1:
            prev_pt2 = h2[-1,:]
            for pt2 in h2:
                if (np.dot(pt2-prev_pt2,pt1-prev_pt2) > 0 and
                    np.dot(prev_pt2-pt2,pt1-pt2) > 0):
                    # points form an acute triangle, so edge is closer
                    # than vertices
                    d2_min = min(d2_min, distance2_to_line(pt1, prev_pt2, pt2))
                prev_pt2 = pt2
    return d2_min

def faster_minimum_distance2(hull_a, center_a, hull_b, center_b):
    '''Do the minimum distance using the bimodal property of hull ordering
    
    '''
    #
    # Find the farthest vertex in b from some point within A. Find the
    # vertices within A visible from this point in B. If the point in A
    # is within B or the farthest vertex in B is within A, then the objects
    # intersect.
    #
    if within_hull(center_a, hull_b):
        return 0
    farthest_b = find_farthest(center_a, hull_b)
    if within_hull(hull_b[farthest_b,:], hull_a):
        return 0
    visible_b = find_visible(hull_b, center_a, farthest_b)
    #
    # Do the same for B
    if within_hull(center_b, hull_a):
        return 0
    farthest_a = find_farthest(center_b, hull_a)
    if within_hull(hull_a[farthest_a,:], hull_b):
        return 0
    visible_a = find_visible(hull_a, center_b, farthest_a)
    #
    # Now go from the first in A and last in B measuring distances
    # which should decrease as we move toward the best
    #
    i = visible_a[0]
    i_next = (i+1) % hull_a.shape[0]
    j = visible_b[1]
    j_next = (j+hull_b.shape[0]-1) % hull_b.shape[0]
    a = hull_a[i,:]
    a_next = hull_a[i_next,:]
    b = hull_b[j,:]
    b_next = hull_b[j_next,:]
    d2_min = np.sum((a-b)**2)
    
    while i != visible_a[1] and j != visible_b[0]:
        if lines_intersect(a, a_next, b, b_next):
            return 0
        if (np.dot(b-b_next,a-b_next) > 0 and
            np.dot(b_next-b,a-b) > 0):
            # do the edge if better than the vertex
            d2a = distance2_to_line(b, a, a_next)
        else:
            # try the next vertex of a
            d2a = np.sum((a_next-b)**2)
        if (np.dot(a-a_next,b-a_next) > 0 and
            np.dot(a_next-a,b-a) > 0):
            d2b = distance2_to_line(a, b, b_next)
        else:
            d2b = np.sum((b_next-a)**2)
        if d2a < d2_min and d2a < d2b:
            # The edge of A is closer than the best or the b-edge
            # Take it and advance A
            d2_min = d2a
            a = a_next
            i = i_next
            i_next = (i+1) % hull_a.shape[0]
            a_next = hull_a[i_next,:]
        elif d2b < d2_min:
            # B is better. Take it and advance
            d2_min = d2b
            b = b_next
            j = j_next
            j_next = (j+hull_b.shape[0]-1) % hull_b.shape[0]
            b_next = hull_b[j_next,:]
        else:
            return d2_min
    #
    # Some more to do... either one more i or one more j
    #
    while i != visible_a[1]:
        d2_min = min(d2_min, np.sum((a_next-b)**2))
        a = a_next
        i = i_next
        i_next = (i+1) % hull_a.shape[0]
        a_next = hull_a[i_next,:]
        
    while j != visible_b[0]:
        d2_min = min(d2_min, np.sum((b_next-a)**2))
        b = b_next
        j = j_next
        j_next = (j+ hull_b.shape[0]-1) % hull_b.shape[0]
        b_next = hull_b[j_next,:]
    return d2_min

def lines_intersect(pt1_p, pt2_p, pt1_q, pt2_q):
    '''Return true if two line segments intersect
    pt1_p, pt2_p - endpoints of first line segment
    pt1_q, pt2_q - endpoints of second line segment
    '''
    #
    # The idea here is to do the cross-product of the vector from
    # point 1 to point 2 of one segment against the cross products from 
    # both points of the other segment. If any of the cross products are zero,
    # the point is colinear with the line. If the cross products differ in
    # sign, then one point is on one side of the line and the other is on
    # the other. If that happens for both, then the lines must cross.
    #
    for pt1_a, pt2_a, pt1_b, pt2_b in ((pt1_p, pt2_p, pt1_q, pt2_q),
                                       (pt1_q, pt2_q, pt1_p, pt2_p)):
        v_a = pt2_a-pt1_a
        cross_a_1b = np.cross(v_a, pt1_b-pt2_a)
        if cross_a_1b == 0 and colinear_intersection_test(pt1_a, pt2_a, pt1_b):
            return True
        cross_a_2b = np.cross(v_a, pt2_b-pt2_a)
        if cross_a_2b == 0 and colinear_intersection_test(pt1_a, pt2_a, pt2_b):
            return True
        if (cross_a_1b < 0) == (cross_a_2b < 0):
            return False
    return True

def colinear_intersection_test(pt1_a, pt2_a, pt_b):
    '''Test that co-linear pt_b lies between pt1_a and pt2_a'''
    da = np.sum((pt2_a-pt1_a)**2)
    return np.sum((pt1_a - pt_b)**2) < da and np.sum((pt2_a - pt_b)**2) < da

def find_farthest(point, hull):
    '''Find the vertex in hull farthest away from a point'''
    d_start = np.sum((point-hull[0,:])**2)
    d_end = np.sum((point-hull[-1,:])**2)
    if d_start > d_end:
        # Go in the forward direction
        i = 1
        inc = 1
        term = hull.shape[0]
        d2_max = d_start
    else:
        # Go in the reverse direction
        i = hull.shape[0]-2
        inc = -1
        term = -1
        d2_max = d_end
    while i != term:
        d2 = np.sum((point - hull[i,:])**2)
        if d2 < d2_max:
            break
        i += inc
        d2_max = d2
    return i-inc

def find_visible(hull, observer, background):
    '''Given an observer location, find the first and last visible
       points in the hull
       
       The observer at "observer" is looking at the hull whose most distant
       vertex from the observer is "background. Find the vertices that are
       the furthest distance from the line between observer and background.
       These will be the start and ends in the vertex chain of vertices
       visible by the observer.
       '''
    pt_background = hull[background,:]
    vector = pt_background - observer
    i = background
    dmax = 0
    while True:
        i_next = (i+1) % hull.shape[0]
        pt_next = hull[i_next,:]
        d = -np.cross(vector, pt_next-pt_background)
        if d < dmax or i_next == background:
            i_min = i
            break
        dmax = d
        i = i_next
    dmax = 0
    i = background
    while True:
        i_next = (i+hull.shape[0]-1) % hull.shape[0]
        pt_next = hull[i_next,:]
        d = np.cross(vector, pt_next-pt_background)
        if d < dmax or i_next == background:
            i_max = i
            break
        dmax = d
        i = i_next
    return (i_min, i_max)
        
def distance2_to_line(pt, l0, l1):
    '''The perpendicular distance squared from a point to a line
    
    pt - point in question
    l0 - one point on the line
    l1 - another point on the line
    '''
    pt = np.atleast_1d(pt)
    l0 = np.atleast_1d(l0)
    l1 = np.atleast_1d(l1)
    reshape = pt.ndim == 1
    if reshape:
        pt.shape = l0.shape = l1.shape = (1, pt.shape[0])
    result = (((l0[:,0] - l1[:,0]) * (l0[:,1] - pt[:,1]) - 
               (l0[:,0] - pt[:,0]) * (l0[:,1] - l1[:,1]))**2 /
              np.sum((l1-l0)**2, 1))
    if reshape:
        result = result[0]
    return result
        

def within_hull(point, hull):
    '''Return true if the point is within the convex hull'''
    h_prev_pt = hull[-1,:]
    for h_pt in hull:
        if np.cross(h_pt-h_prev_pt, point - h_pt) >= 0:
            return False
        h_prev_pt = h_pt
    return True
        
def all_true(a, indexes):
    '''Find which vectors have all-true elements
    
    Given an array, "a" and indexes into the first elements of vectors
    within that array, return an array where each element is true if
    all elements of the corresponding vector are true.
    
    Example: a = [ 1,1,0,1,1,1,1], indexes=[0,3]
             vectors = [[1,1,0],[1,1,1,1]]
             return = [False, True]
    '''
    if len(indexes) == 0:
        return np.zeros(0,bool)
    elif len(indexes) == 1:
        return np.all(a)
    cs = np.zeros(len(a)+1,int)
    cs[1:] = np.cumsum(a)
    augmented_indexes = np.zeros(len(indexes)+1, int)
    augmented_indexes[0:-1] = indexes + 1
    augmented_indexes[-1] = len(a) + 1
    counts = augmented_indexes[1:]-augmented_indexes[0:-1]
    hits = cs[augmented_indexes[1:]-1] - cs[augmented_indexes[0:-1]-1]
    return counts == hits

def ellipse_from_second_moments(image, labels, indexes, wants_compactness = False):
    """Calculate measurements of ellipses equivalent to the second moments of labels
    
    image  - the intensity at each point
    labels - for each labeled object, derive an ellipse
    indexes - sequence of indexes to process
    
    returns the following arrays:
       coordinates of the center of the ellipse
       eccentricity
       major axis length
       minor axis length
       orientation
       compactness (if asked for)
    
    some definitions taken from "Image Moments-Based Structuring and Tracking
    of Objects", LOURENA ROCHA, LUIZ VELHO, PAULO CEZAR P. CARVALHO,
    http://sibgrapi.sid.inpe.br/col/sid.inpe.br/banon/2002/10.23.11.34/doc/35.pdf
    particularly equation 5 (which has some errors in it).
    These yield the rectangle with equivalent second moments. I translate
    to the ellipse by multiplying by 1.154701 which is Matlab's calculation
    of the major and minor axis length for a square of length X divided
    by the actual length of the side of a square of that length.
    
    eccentricity is the distance between foci divided by the major axis length
    orientation is the angle of the major axis with respect to the X axis
    compactness is the variance of the radial distribution normalized by the area
    """
    if len(indexes) == 0:
        return (np.zeros((0,2)), np.zeros((0,)), np.zeros((0,)), 
                np.zeros((0,)),np.zeros((0,)))
    i,j = np.argwhere(labels != 0).transpose()
    return ellipse_from_second_moments_ijv(i,j,image[i,j], labels[i,j], indexes, wants_compactness)

def ellipse_from_second_moments_ijv(i,j, image, labels, indexes, wants_compactness = False):
    """Calculate measurements of ellipses equivalent to the second moments of labels
    
    i,j - coordinates of each point
    image  - the intensity at each point
    labels - for each labeled object, derive an ellipse
    indexes - sequence of indexes to process
    
    returns the following arrays:
       coordinates of the center of the ellipse
       eccentricity
       major axis length
       minor axis length
       orientation
    
    some definitions taken from "Image Moments-Based Structuring and Tracking
    of Objects", LOURENA ROCHA, LUIZ VELHO, PAULO CEZAR P. CARVALHO,
    http://sibgrapi.sid.inpe.br/col/sid.inpe.br/banon/2002/10.23.11.34/doc/35.pdf
    particularly equation 5 (which has some errors in it).
    These yield the rectangle with equivalent second moments. I translate
    to the ellipse by multiplying by 1.154701 which is Matlab's calculation
    of the major and minor axis length for a square of length X divided
    by the actual length of the side of a square of that length.
    
    eccentricity is the distance between foci divided by the major axis length
    orientation is the angle of the major axis with respect to the X axis
    """
    if len(indexes) == 0:
        return [np.zeros((0,2))] + [np.zeros((0,))] * (5 if wants_compactness else 4)
    if len(i) == 0:
        return ([np.zeros((len(indexes), 2)), np.ones(len(indexes))] +
                [np.zeros(len(indexes))] * (4 if wants_compactness else 3))
    #
    # Normalize to center of object for stability
    #
    nlabels = np.max(indexes)+1
    m = np.array([[None, 0, None],
                  [0, None, None],
                  [None, None, None]], object)
    if np.all(image == 1):
        image = 1
        m[0,0] = intensity = np.bincount(labels)
    else:
        m[0,0] = intensity = np.bincount(labels, image)
    ic = np.bincount(labels, i * image) / intensity
    jc = np.bincount(labels, j * image) / intensity
    i = i - ic[labels]
    j = j - jc[labels]
    #
    # Start by calculating the moments m[p][q] of the image
    # sum(i**p j**q)
    #
    # m[1,0] = 0 via normalization
    # m[0,1] = 0 via normalization
    m[1,1] = np.bincount(labels, i*j*image)
    m[2,0] = np.bincount(labels, i*i*image)
    m[0,2] = np.bincount(labels, j*j*image)
    
    a = m[2,0] / m[0,0]
    b = 2*m[1,1]/m[0,0]
    c = m[0,2] / m[0,0]
    
    theta = np.arctan2(b,c-a) / 2
    temp = np.sqrt(b**2+(a-c)**2)
    #
    # If you do a linear regression of the circles from 1 to 50 radius
    # in Matlab, the resultant values fit a line with slope=.9975 and
    # intercept .095. I'm adjusting the lengths accordingly.
    #
    mystery_constant = 0.095
    mystery_multiplier = 0.9975
    major_axis_len = (np.sqrt(8*(a+c+temp)) * mystery_multiplier +
                      mystery_constant)
    minor_axis_len = (np.sqrt(8*(a+c-temp)) * mystery_multiplier +
                      mystery_constant)
    eccentricity = np.sqrt(1-(minor_axis_len / major_axis_len)**2)
    compactness = 2 * np.pi * (a + c) / m[0,0]
    return ([np.column_stack((ic[indexes], jc[indexes])),
             eccentricity[indexes],
             major_axis_len[indexes],
             minor_axis_len[indexes],
             theta[indexes]] +
            ([compactness[indexes]] if wants_compactness else []))

def calculate_extents(labels, indexes):
    """Return the area of each object divided by the area of its bounding box"""
    fix = fixup_scipy_ndimage_result
    areas = fix(scind.sum(np.ones(labels.shape),labels,np.array(indexes, dtype=np.int32)))
    y,x = np.mgrid[0:labels.shape[0],0:labels.shape[1]]
    xmin = fix(scind.minimum(x, labels, indexes))
    xmax = fix(scind.maximum(x, labels, indexes))
    ymin = fix(scind.minimum(y, labels, indexes))
    ymax = fix(scind.maximum(y, labels, indexes))
    bbareas = (xmax-xmin+1)*(ymax-ymin+1)
    return areas / bbareas

# The perimeter scoring matrix provides the distance to the next point
#    
#   To use this, the value at [i-1,j-1] is bit 0, [i-1,j] is bit 1, [i-1,j+1]
#   is bit 2, etc. of an index into the perimeter_scoring
#   the distance from the center point to the next point clockwise on the
#   perimeter. The values must be the label matrix == shifted label matrix
#    
#   I came up with the idea for this independently, but while Googling,
#   found a reference to the same idea. The perimeter matrix is taken from
#   the reference:
#   Prashker, "An Improved Algorithm for Calculating the Perimeter and Area 
#   of Raster Polygons", GeoComputation 99.
#    http://www.geovista.psu.edu/sites/geocomp99/Gc99/076/gc_076.htm 
def __calculate_perimeter_scoring():
    """Return a 512 element vector which gives the perimeter given surrounding pts
    
    """
    #
    # This is the array from the paper - a 256 - element array leaving out
    # the center point. The first value is the index, the second, the perimeter
    #
    prashker = np.array([                                                        
        [0 ,4    ],[32,4    ],[64,3    ],[96 ,1.414],[128,4    ],[160,4    ],[192,1.414],[224,2.828],
        [1 ,4    ],[33,4    ],[65,3    ],[97 ,1.414],[129,4    ],[161,4    ],[193,3    ],[225,3    ],
        [2 ,3    ],[34,3    ],[66,2    ],[98 ,2    ],[130,3    ],[162,3    ],[194,2    ],[226,2    ],
        [3 ,1.414],[35,1.414],[67,2    ],[99 ,2    ],[131,3    ],[163,3    ],[195,2    ],[227,2    ],
        [4 ,4    ],[36,4    ],[68,3    ],[100,3    ],[132,4    ],[164,4    ],[196,1.414],[228,3    ],
        [5 ,4    ],[37,4    ],[69,3    ],[101,3    ],[133,4    ],[165,4    ],[197,3    ],[229,3    ],
        [6 ,1.414],[38,3    ],[70,2    ],[102,2    ],[134,1.414],[166,3    ],[198,2    ],[230,2    ],
        [7 ,2.828],[39,3    ],[71,2    ],[103,2    ],[135,3    ],[167,3    ],[199,2    ],[231,1.414],
        [8 ,3    ],[40,1.414],[72,2    ],[104,2    ],[136,3    ],[168,1.414],[200,1.414],[232,1.414],
        [9 ,1.414],[41,2.828],[73,1.414],[105,1.414],[137,3    ],[169,3    ],[201,1.414],[233,1.414],
        [10,2    ],[42,1.414],[74,1    ],[106,1    ],[138,2    ],[170,2    ],[202,1    ],[234,1.414],
        [11,2    ],[43,1.414],[75,1    ],[107,1    ],[139,2    ],[171,2    ],[203,1    ],[235,1    ],
        [12,3    ],[44,3    ],[76,2    ],[108,2    ],[140,3    ],[172,3    ],[204,2    ],[236,2    ],
        [13,1.414],[45,3    ],[77,2    ],[109,2    ],[141,3    ],[173,3    ],[205,1.414],[237,1.414],
        [14,1.414],[46,1.414],[78,1    ],[110,1    ],[142,2    ],[174,1.414],[206,2    ],[238,1    ],
        [15,1.414],[47,1.414],[79,1.414],[111,1    ],[143,2    ],[175,1.414],[207,1    ],[239,1    ],
        [16,3    ],[48,3    ],[80,2    ],[112,1.414],[144,1.414],[176,1.414],[208,2    ],[240,1.414],
        [17,3    ],[49,3    ],[81,2    ],[113,2    ],[145,3    ],[177,3    ],[209,2    ],[241,2    ],
        [18,2    ],[50,2    ],[82,1    ],[114,1    ],[146,1.414],[178,2    ],[210,1    ],[242,1.414],
        [19,1.414],[51,2    ],[83,1    ],[115,2    ],[147,1.414],[179,1.414],[211,1    ],[243,1    ],
        [20,1.414],[52,3    ],[84,1.414],[116,1.414],[148,2.828],[180,3    ],[212,1.414],[244,1.414],
        [21,1.414],[53,3    ],[85,2    ],[117,1.414],[149,3    ],[181,3    ],[213,2    ],[245,1.414],
        [22,2    ],[54,2    ],[86,1    ],[118,1    ],[150,1.414],[182,2    ],[214,1    ],[246,1    ],
        [23,1.414],[55,2    ],[87,1.414],[119,1    ],[151,1.414],[183,1.414],[215,1    ],[247,1    ],
        [24,2    ],[56,2    ],[88,1    ],[120,1    ],[152,2    ],[184,2    ],[216,1    ],[248,1    ],
        [25,2    ],[57,2    ],[89,1    ],[121,1.414],[153,2    ],[185,2    ],[217,1    ],[249,1    ],
        [26,1    ],[58,1    ],[90,0    ],[122,0    ],[154,1    ],[186,2    ],[218,0    ],[250,0    ],
        [27,1    ],[59,1.414],[91,0    ],[123,0    ],[155,1    ],[187,1    ],[219,0    ],[251,0    ],
        [28,2    ],[60,2    ],[92,1    ],[124,1    ],[156,2    ],[188,2    ],[220,1.414],[252,1    ],
        [29,2    ],[61,2    ],[93,2    ],[125,1    ],[157,2    ],[189,1.414],[221,1    ],[253,1    ],
        [30,1    ],[62,1    ],[94,0    ],[126,0    ],[158,1.414],[190,1    ],[222,0    ],[254,0    ],
        [31,1    ],[63,1    ],[95,0    ],[127,0    ],[159,1    ],[191,1    ],[223,0    ],[255,0]])
    score = np.zeros((512,))
    i = np.zeros((prashker.shape[0]),int)
    for j in range(4): # 1,2,4,8
        i = i+((prashker[:,0].astype(int) / 2**j)%2)*2**j
    i = i+16
    for j in range(4,8):
        i = i+((prashker[:,0].astype(int) / 2**j)%2)*2**(j+1)
    score[i.astype(int)] = prashker[:,1]
    return score

__perimeter_scoring = __calculate_perimeter_scoring()

def calculate_perimeters(labels, indexes):
    """Count the distances between adjacent pixels in the perimeters of the labels"""
    #
    # Create arrays that tell whether a pixel is like its neighbors.
    # index = 0 is the pixel -1,-1 from the pixel of interest, 1 is -1,0, etc.
    #
    m=np.zeros((labels.shape[0],labels.shape[1]),int)
    exponent = 0
    for i in range(-1,2):
        ilow = (i==-1 and 1) or 0
        iend = (i==1 and labels.shape[0]-1) or labels.shape[0] 
        for j in range(-1,2):
            jlow = (j==-1 and 1) or 0
            jend = (j==1 and labels.shape[1]-1) or labels.shape[1]
            #
            # Points outside of bounds are different from what's outside,
            # so set untouched points to "different"
            #
            mask = np.zeros(labels.shape, bool)
            mask[ilow:iend, jlow:jend] = (labels[ilow:iend,jlow:jend] == 
                                          labels[ilow+i:iend+i,jlow+j:jend+j])
            m[mask] += 2**exponent
            exponent += 1
    pixel_score = __perimeter_scoring[m]
    return fixup_scipy_ndimage_result(scind.sum(pixel_score, labels, np.array(indexes,dtype=np.int32)))

def calculate_convex_hull_areas(labels,indexes=None):
    """Calulculate the area of the convex hull of each labeled object
    
    labels - a label matrix
    indexes - None: calculate convex hull area over entire image
              number: calculate convex hull for a single label
              sequence: calculate convex hull for labels matching a sequence
                        member and return areas in same order.
    """
    if getattr(indexes,"__getitem__",False):
        indexes = np.array(indexes,dtype=np.int32)
    elif indexes != None:
        indexes = np.array([indexes],dtype=np.int32)
    else:
        labels = labels !=0
        indexes = np.array([1],dtype=np.int32)
    hull, counts = convex_hull(labels, indexes)
    result = np.zeros((counts.shape[0],))
    #
    # Get rid of the degenerate cases
    #
    result[counts==1] = 1 # a single point has area 1
    if not np.any(counts >1):
        return result
    #
    # Given a label number "index_of_label" indexes into the result
    #
    index_of_label = np.zeros((hull[:,0].max()+1),int)
    index_of_label[indexes] = np.array(range(indexes.shape[0]))
    #
    # hull_index is the index into hull of the first point on the hull
    # per label
    #
    hull_index = np.zeros((counts.shape[0],),int)
    hull_index[1:] = np.cumsum(counts[:-1])
    #
    # A 2-point case is a line. The area of a line is its length * 1
    # and its length needs to be expanded by 1 because the end-points are
    # at the limits, not the ends.
    # 
    if np.any(counts==2):
        diff_2 = hull[hull_index[counts==2],1:]-hull[hull_index[counts==2]+1,1:]
        result[counts==2] = np.sqrt(np.sum(diff_2**2,1))+1
    if not np.any(counts>=3):
        return result
    #
    # Now do the non-degenerate cases (_nd)
    #
    counts_per_label = np.zeros((hull[:,0].max()+1),counts.dtype)
    counts_per_label[indexes] = counts
    hull_nd = hull[counts_per_label[hull[:,0]] >=3]
    counts_nd = counts[counts>=3]
    indexes_nd = indexes[counts>=3]
    index_of_label_nd = np.zeros((index_of_label.shape[0],),int)
    index_of_label_nd[indexes_nd] = np.array(range(indexes_nd.shape[0]))
    #
    # Figure out the within-label index of each point in a label. This is
    # so we can do modulo arithmetic when pairing a point with the next
    # when determining an edge
    #
    hull_index_nd = np.zeros((counts_nd.shape[0],),int)
    if hull_index_nd.shape[0] > 1:
        hull_index_nd[1:] = np.cumsum(counts_nd[:-1])
    index_of_label_per_pixel_nd = index_of_label_nd[hull_nd[:,0]]
    hull_index_per_pixel_nd = hull_index_nd[index_of_label_per_pixel_nd] 
    within_label_index = (np.array(range(hull_nd.shape[0])) -
                          hull_index_per_pixel_nd)
    #
    # Find some point within each convex hull.
    #
    within_hull = np.zeros((counts_nd.shape[0],2))
    within_hull[:,0] = scind.sum(hull_nd[:,1],
                                 hull_nd[:,0],
                                 indexes_nd) / counts_nd
    within_hull[:,1] = scind.sum(hull_nd[:,2],
                                 hull_nd[:,0],
                                 indexes_nd) / counts_nd
    within_hull_per_pixel = within_hull[index_of_label_per_pixel_nd]
    #
    # Now, we do a little, slightly wierd fixup, arguing that the
    # edge of a pixel is +/- .5 of its coordinate. So we move the ones
    # left of center to the left by .5, right of center to the right by .5
    # etc.
    #
    # It works for a square...
    #
<<<<<<< HEAD
    # 2012-06-04 (thouis): Numpy trunk no longer allows unsafe type conversion
    # in in-place operations, which was what used to happen here
    # (adding/subtracting .5 from an integer array, which then just got
    # truncated).  So now it just adds 1 to the pixels right or below the
    # center.
    #
    # It would probably be better to do this in one of two other ways:
    # - Compute area with a circular ferret
    #   = polygon area + radius * perimeter + pi * radius^2
    # - Compute area with a square ferret
    #   = polygon area + 2 * radius * (horizontal_projection + vertical_projection) + 4*radius^2
=======
>>>>>>> aaf63495
    hull_nd[hull_nd[:,1] >= within_hull_per_pixel[:,0],1] += 1
    hull_nd[hull_nd[:,2] >= within_hull_per_pixel[:,1],2] += 1
    #
    # Finally, we go around the circle, computing triangle areas
    # from point n to point n+1 (modulo count) to the point within
    # the hull.
    #
    plus_one_idx = np.array(range(hull_nd.shape[0]))+1
    modulo_mask = within_label_index+1 == counts_nd[index_of_label_per_pixel_nd]
    plus_one_idx[modulo_mask] = hull_index_per_pixel_nd[modulo_mask]
    area_per_pt_nd = triangle_areas(hull_nd[:,1:],
                                    hull_nd[plus_one_idx,1:],
                                    within_hull_per_pixel)
    #
    # The convex area is the sum of these triangles
    #
    result[counts>=3] = scind.sum(area_per_pt_nd, hull_nd[:,0], indexes_nd)
    return result

def calculate_solidity(labels,indexes=None):
    """Calculate the area of each label divided by the area of its convex hull
    
    labels - a label matrix
    indexes - the indexes of the labels to measure
    """
    if indexes is not None:
        """ Convert to compat 32bit integer """
        indexes = np.array(indexes,dtype=np.int32)
    areas = scind.sum(np.ones(labels.shape),labels,indexes)
    convex_hull_areas = calculate_convex_hull_areas(labels, indexes)
    return areas / convex_hull_areas

def euler_number(labels, indexes=None):
    """Calculate the Euler number of each label
    
    labels - a label matrix
    indexes - the indexes of the labels to measure or None to
              treat the labels matrix as a binary matrix
    """
    if indexes == None:
        labels = labels != 0
        indexes = np.array([1],dtype=np.int32)
    elif getattr(indexes,'__getitem__',False):
        indexes = np.array(indexes,dtype=np.int32)
    else:
        indexes = np.array([indexes],dtype=np.int32)
    fix = fixup_scipy_ndimage_result
    #
    # The algorithm here is from the following reference:
    # S.B. Gray, "Local Properties of Binary Images in Two Dimensions",
    # IEEE Transactions on Computers, Vol c-20 # 5 p 551, May 1971
    #
    # The general idea is that crossings into objects can be measured locally
    # through counting numbers of patterns resulting in crossings. There
    # are three sets that are applicable in Euler Numbers:
    # Q1: 1 0  0 1  0 0  0 0 (or more simply, 1 bit per quad)
    #     0 0  0 0  1 0  0 1
    #
    # Q3: 0 1  1 0  1 1  1 1 (or 3 bits per quad)
    #     1 1  1 1  1 0  0 1
    #
    # QD: 1 0  0 1
    #     0 1  1 0
    #
    # and the Euler number = W of an object is
    #
    # 4W = n(Q1) - n(Q3) - 2n(QD) (equation 34)
    # W  = (n(Q1) - n(Q3) - 2n(QD))/4
    #
    # We shift the label matrix to make matrices, padded by zeros on the
    # sides for each of the four positions of the quad:
    # I00 I01
    # I10 I11
    # 
    # We can then assign each bitquad to a label based on the value
    # of the label at one of the "on" bits. For example, the first pattern
    # of Q1 has the label I00 because that bit is on. It's truth value is
    # I00 != I01 and I00 != I02 and I00 != I03.
    #
    I_shape = (labels.shape[0]+3,labels.shape[1]+3)
    I00 = np.zeros(I_shape,int)
    I01 = np.zeros(I_shape,int)
    I10 = np.zeros(I_shape,int)
    I11 = np.zeros(I_shape,int)
    slice_00 = [slice(1,labels.shape[0]+1),slice(1,labels.shape[1]+1)]
    slice_01 = [slice(1,labels.shape[0]+1),slice(0,labels.shape[1])]
    slice_10 = [slice(labels.shape[0]),slice(1,labels.shape[1]+1)]
    slice_11 = [slice(0,labels.shape[0]),slice(0,labels.shape[1])]
    I00[slice_00] = labels
    I01[slice_01] = labels
    I10[slice_10] = labels
    I11[slice_11] = labels
    #
    # There are 6 binary comparisons among the four bits
    #
    EQ00_01 = I00 == I01;              EQ01_00 = EQ00_01
    EQ00_10 = I00 == I10;              EQ10_00 = EQ00_10
    EQ00_11 = I00 == I11;              EQ11_00 = EQ00_11
    EQ01_10 = I01 == I10;              EQ10_01 = EQ01_10
    EQ01_11 = I01 == I11;              EQ11_01 = EQ01_11
    EQ10_11 = I10 == I11;              EQ11_10 = EQ10_11
    NE00_01 = np.logical_not(EQ00_01); NE01_00 = NE00_01
    NE00_10 = np.logical_not(EQ00_10); NE10_00 = NE00_10
    NE00_11 = np.logical_not(EQ00_11); NE11_00 = NE00_11
    NE01_10 = np.logical_not(EQ01_10); NE10_01 = NE01_10
    NE01_11 = np.logical_not(EQ01_11); NE11_01 = NE01_11
    NE10_11 = np.logical_not(EQ10_11); NE11_10 = NE10_11
    #
    # Q1: 1 0 
    #     0 0
    Q1_condition = (NE00_01 & NE00_10 & NE00_11).astype(int)
    #     0 1
    #     0 0
    Q1_condition[slice_00] += (NE01_00 & NE01_10 & NE01_11)[slice_01]
    #     0 0
    #     1 0
    Q1_condition[slice_00] += (NE10_00 & NE10_01 & NE10_11)[slice_10]
    #     0 0
    #     0 1
    Q1_condition[slice_00] += (NE11_00 & NE11_01 & NE11_10)[slice_11]
    Q1 = fix(scind.sum(Q1_condition, I00, indexes))
    #
    # Q3: 1 1
    #     1 0
    Q3_condition = (EQ00_10 & EQ00_01 & NE00_11).astype(int)
    #     0 1
    #     1 1
    Q3_condition[slice_00] += (NE11_00 & EQ11_10 & EQ11_01)[slice_11]
    #     1 0
    #     1 1
    Q3_condition += (NE00_01 & EQ00_10 & EQ00_11)
    #     1 1
    #     0 1
    Q3_condition += (NE00_10 & EQ00_01 & EQ00_11)
    Q3 = fix(scind.sum(Q3_condition, I00, indexes))
    # QD: 1 0
    #     0 1
    QD_condition = (NE00_01 & NE00_10 & EQ00_11).astype(int)
    #     0 1
    #     1 0
    QD_condition[slice_00] += (NE01_00 & NE01_11 & EQ01_10)[slice_01]
    QD  = fix(scind.sum(QD_condition, I00, indexes))
    W = (Q1 - Q3 - 2*QD).astype(float)/4.0
    if indexes is None:
        return W[0]
    return W

def block(shape, block_shape):
    """Create a labels image that divides the image into blocks
    
    shape - the shape of the image to be blocked
    block_shape - the shape of one block
    
    returns a labels matrix and the indexes of all labels generated
    
    The idea here is to block-process an image by using SciPy label
    routines. This routine divides the image into blocks of a configurable
    dimension. The caller then calls scipy.ndimage functions to process
    each block as a labeled image. The block values can then be applied
    to the image via indexing. For instance:
    
    labels, indexes = block(image.shape, (60,60))
    minima = scind.minimum(image, labels, indexes)
    img2 = image - minima[labels]
    """
    shape = np.array(shape)
    block_shape = np.array(block_shape)
    i,j = np.mgrid[0:shape[0],0:shape[1]]
    ijmax = (shape.astype(float)/block_shape.astype(float)).astype(int)
    ijmax = np.maximum(ijmax, 1)
    multiplier = ijmax.astype(float) / shape.astype(float)
    i = (i * multiplier[0]).astype(int)
    j = (j * multiplier[1]).astype(int)
    labels = i * ijmax[1] + j
    indexes = np.array(range(np.product(ijmax)))
    return labels, indexes

def white_tophat(image, radius=None, mask=None, footprint=None):
    '''White tophat filter an image using a circular structuring element
    
    image - image in question
    radius - radius of the circular structuring element. If no radius, use
             an 8-connected structuring element.
    mask  - mask of significant pixels in the image. Points outside of
            the mask will not participate in the morphological operations
    '''
    #
    # Subtract the opening to get the tophat
    #
    final_image = image - opening(image, radius, mask, footprint) 
    #
    # Paint the masked pixels into the final image
    #
    if not mask is None:
        not_mask = np.logical_not(mask)
        final_image[not_mask] = image[not_mask]
    return final_image

def black_tophat(image, radius=None, mask=None, footprint=None):
    '''Black tophat filter an image using a circular structuring element
    
    image - image in question
    radius - radius of the circular structuring element. If no radius, use
             an 8-connected structuring element.
    mask  - mask of significant pixels in the image. Points outside of
            the mask will not participate in the morphological operations
    '''
    #
    # Subtract the image from the closing to get the bothat
    #
    final_image = closing(image, radius, mask, footprint) - image 
    #
    # Paint the masked pixels into the final image
    #
    if not mask is None:
        not_mask = np.logical_not(mask)
        final_image[not_mask] = image[not_mask]
    return final_image

def grey_erosion(image, radius=None, mask=None, footprint=None):
    '''Perform a grey erosion with masking'''
    if footprint == None:
        if radius is None:
            footprint = np.ones((3,3),bool)
            radius = 1
        else:
            footprint = strel_disk(radius)==1
    else:
        radius = max(1, np.max(np.array(footprint.shape) / 2))
    iradius = int(np.ceil(radius))
    #
    # Do a grey_erosion with masked pixels = 1 so they don't participate
    #
    big_image = np.ones(np.array(image.shape)+iradius*2)
    big_image[iradius:-iradius,iradius:-iradius] = image
    if not mask is None:
        not_mask = np.logical_not(mask)
        big_image[iradius:-iradius,iradius:-iradius][not_mask] = 1
    processed_image = scind.grey_erosion(big_image, footprint=footprint)
    final_image = processed_image[iradius:-iradius,iradius:-iradius]
    if not mask is None:
        final_image[not_mask] = image[not_mask]
    return final_image

def grey_dilation(image, radius=None, mask=None, footprint=None):
    '''Perform a grey dilation with masking'''
    if footprint == None:
        if radius is None:
            footprint = np.ones((3,3),bool)
            footprint_size = (3,3)
            radius = 1
        else:
            footprint = strel_disk(radius)==1
            footprint_size = (radius*2+1,radius*2+1)
    else:
        footprint_size = footprint.shape
        radius = max(np.max(np.array(footprint.shape) / 2),1)
    iradius = int(np.ceil(radius))
    #
    # Do a grey_dilation with masked pixels = 0 so they don't participate
    #
    big_image = np.zeros(np.array(image.shape)+iradius*2)
    big_image[iradius:-iradius,iradius:-iradius] = image
    if not mask is None:
        not_mask = np.logical_not(mask)
        big_image[iradius:-iradius,iradius:-iradius][not_mask] = 0
    processed_image = scind.grey_dilation(big_image, footprint=footprint)
    final_image = processed_image[iradius:-iradius,iradius:-iradius]
    if not mask is None:
        final_image[not_mask] = image[not_mask]
    return final_image

def grey_reconstruction(image, mask, footprint=None, offset=None):
    '''Perform a morphological reconstruction of the image
    
    grey_dilate the image, constraining each pixel to have a value that is
    at most that of the mask.
    image - the seed image
    mask - the mask, giving the maximum allowed value at each point
    footprint - a boolean array giving the neighborhood pixels to be used
                in the dilation. None = 8-connected
    
    The algorithm is taken from:
    Robinson, "Efficient morphological reconstruction: a downhill filter",
    Pattern Recognition Letters 25 (2004) 1759-1767
    '''
    assert tuple(image.shape) == tuple(mask.shape)
    assert np.all(image <= mask)
    if footprint is None:
        footprint = np.ones([3]*image.ndim, bool)
    else:
        footprint = footprint.copy()
        
    if offset == None:
        assert all([d % 2 == 1 for d in footprint.shape]),\
               "Footprint dimensions must all be odd"
        offset = np.array([d/2 for d in footprint.shape])
    # Cross out the center of the footprint
    footprint[[slice(d,d+1) for d in offset]] = False
    #
    # Construct an array that's padded on the edges so we can ignore boundaries
    # The array is a dstack of the image and the mask; this lets us interleave
    # image and mask pixels when sorting which makes list manipulations easier
    #
    padding = (np.array(footprint.shape)/2).astype(int)
    dims = np.zeros(image.ndim+1,int)
    dims[1:] = np.array(image.shape)+2*padding
    dims[0] = 2
    inside_slices = [slice(p,-p) for p in padding]
    values = np.ones(dims)*np.min(image)
    values[[0]+inside_slices] = image
    values[[1]+inside_slices] = mask
    #
    # Create a list of strides across the array to get the neighbors
    # within a flattened array
    #
    value_stride = np.array(values.strides[1:]) / values.dtype.itemsize
    image_stride = values.strides[0] / values.dtype.itemsize
    footprint_mgrid = np.mgrid[[slice(-o,d - o) 
                                for d,o in zip(footprint.shape,offset)]]
    footprint_offsets = footprint_mgrid[:,footprint].transpose()
    strides = np.array([np.sum(value_stride * footprint_offset)
                        for footprint_offset in footprint_offsets],
                       np.int32)
    values = values.flatten()
    value_sort = np.lexsort([-values]).astype(np.int32)
    #
    # Make a linked list of pixels sorted by value. -1 is the list terminator.
    #
    prev = -np.ones(len(values), np.int32)
    next = -np.ones(len(values), np.int32)
    prev[value_sort[1:]] = value_sort[:-1]
    next[value_sort[:-1]] = value_sort[1:]
    #
    # Create a rank-order value array so that the Cython inner-loop
    # can operate on a uniform data type
    #
    values, value_map = rank_order(values)
    current = value_sort[0]
    slow = False
    
    if slow:
        while current != -1:
            if current < image_stride:
                current_value = values[current]
                if current_value == 0:
                    break
                neighbors = strides+current
                for neighbor in neighbors:
                    if neighbor < 0:
                        raise IndexError("Index out of bounds: %d, current=%d, current_value=%d"%
                                         (neighbor,
                                          np.unravel_index(current, dims),
                                          current_value))
                    neighbor_value = values[neighbor]
                    # Only do neighbors less than the current value
                    if neighbor_value < current_value:
                        mask_value = values[neighbor + image_stride]
                        # Only do neighbors less than the mask value
                        if neighbor_value < mask_value:
                            # Raise the neighbor to the mask value if
                            # the mask is less than current
                            if mask_value < current_value:
                                link = neighbor + image_stride
                                values[neighbor] = mask_value
                            else:
                                link = current
                                values[neighbor] = current_value
                            # unlink the neighbor
                            nprev = prev[neighbor]
                            nnext = next[neighbor]
                            next[nprev] = nnext
                            if nnext != -1:
                                prev[nnext] = nprev
                            # link the neighbor after the link
                            next[neighbor] = next[link]
                            prev[neighbor] = link
                            prev[next[link]] = neighbor
                            next[link] = neighbor
            current = next[current]
    else:
        grey_reconstruction_loop(values, prev, next, strides, current, 
                                 image_stride)
    #
    # Reshape the values array to the shape of the padded image
    # and return the unpadded portion of that result
    #
    values = value_map[values[:image_stride]]
    values.shape = np.array(image.shape)+2*padding
    return values[inside_slices]
    
def opening(image, radius=None, mask=None, footprint=None):
    '''Do a morphological opening
    
    image - pixel image to operate on
    radius - use a structuring element with the given radius. If no radius,
             use an 8-connected structuring element.
    mask - if present, only use unmasked pixels for operations
    '''
    eroded_image = grey_erosion(image, radius, mask, footprint)
    return grey_dilation(eroded_image, radius, mask, footprint)

def closing(image, radius=None, mask=None, footprint = None):
    '''Do a morphological closing
    
    image - pixel image to operate on
    radius - use a structuring element with the given radius. If no structuring
             element, use an 8-connected structuring element.
    mask - if present, only use unmasked pixels for operations
    '''
    dilated_image = grey_dilation(image, radius, mask, footprint)
    return grey_erosion(dilated_image, radius, mask, footprint)

def table_lookup(image, table, border_value, iterations = None):
    '''Perform a morphological transform on an image, directed by its neighbors
    
    image - a binary image
    table - a 512-element table giving the transform of each pixel given
            the values of that pixel and its 8-connected neighbors.
    border_value - the value of pixels beyond the border of the image.
                   This should test as True or False.
    
    The pixels are numbered like this:
    
    0 1 2
    3 4 5
    6 7 8
    The index at a pixel is the sum of 2**<pixel-number> for pixels
    that evaluate to true. 
    '''
    #
    # Test for a table that never transforms a zero into a one:
    #
    center_is_zero = np.array([(x & 2**4) == 0 for x in range(2**9)])
    use_index_trick = False
    if (not np.any(table[center_is_zero]) and
        (np.issubdtype(image.dtype, bool) or np.issubdtype(image.dtype, int))):
        # Use the index trick
        use_index_trick = True
        invert = False
    elif (np.all(table[~center_is_zero]) and np.issubdtype(image.dtype, bool)):
        # All ones stay ones, invert the table and the image and do the trick
        use_index_trick = True
        invert = True
        image = ~ image
        # table index 0 -> 511 and the output is reversed
        table = ~ table[511-np.arange(512)]
        border_value = not border_value
    if use_index_trick:
        orig_image = image
        index_i, index_j, image = prepare_for_index_lookup(image, border_value)
        index_i, index_j = index_lookup(index_i, index_j, 
                                        image, table, iterations)
        image = extract_from_image_lookup(orig_image, index_i, index_j)
        if invert:
            image = ~ image
        return image
    
    counter = 0
    while counter != iterations:
        counter += 1
        #
        # We accumulate into the indexer to get the index into the table
        # at each point in the image
        #
        if image.shape[0] < 3 or image.shape[1] < 3:
            image = image.astype(bool)
            indexer = np.zeros(image.shape,int)
            indexer[1:,1:]   += image[:-1,:-1] * 2**0
            indexer[1:,:]    += image[:-1,:] * 2**1
            indexer[1:,:-1]  += image[:-1,1:] * 2**2
            
            indexer[:,1:]    += image[:,:-1] * 2**3
            indexer[:,:]     += image[:,:] * 2**4
            indexer[:,:-1]   += image[:,1:] * 2**5
        
            indexer[:-1,1:]  += image[1:,:-1] * 2**6
            indexer[:-1,:]   += image[1:,:] * 2**7
            indexer[:-1,:-1] += image[1:,1:] * 2**8
        else:
            indexer = table_lookup_index(np.ascontiguousarray(image,np.uint8))
        if border_value:
            indexer[0,:]   |= 2**0 + 2**1 + 2**2
            indexer[-1,:]  |= 2**6 + 2**7 + 2**8
            indexer[:,0]   |= 2**0 + 2**3 + 2**6
            indexer[:,-1]  |= 2**2 + 2**5 + 2**8
        new_image = table[indexer]
        if np.all(new_image == image):
            break
        image = new_image
    return image

def pattern_of(index):
    '''Return the pattern represented by an index value'''
    return np.array([[index & 2**0,index & 2**1,index & 2**2],
                     [index & 2**3,index & 2**4,index & 2**5],
                     [index & 2**6,index & 2**7,index & 2**8]], bool)

def index_of(pattern):
    '''Return the index of a given pattern'''
    return (pattern[0,0] * 2**0 + pattern[0,1] * 2**1 + pattern[0,2] * 2**2 +
            pattern[1,0] * 2**3 + pattern[1,1] * 2**4 + pattern[1,2] * 2**5 +
            pattern[2,0] * 2**6 + pattern[2,1] * 2**7 + pattern[2,2] * 2**8)
    
def make_table(value, pattern, care=np.ones((3,3),bool)):
    '''Return a table suitable for table_lookup
    
    value - set all table entries matching "pattern" to "value", all others
            to not "value"
    pattern - a 3x3 boolean array with the pattern to match
    care    - a 3x3 boolean array where each value is true if the pattern
              must match at that position and false if we don't care if
              the pattern matches at that position.
    '''
    def fn(index, p,i,j):
        '''Return true if bit position "p" in index matches pattern'''
        return ((((index & 2**p) > 0) == pattern[i,j]) or not care[i,j])
    return np.array([value 
                     if (fn(i,0,0,0) and fn(i,1,0,1) and fn(i,2,0,2) and
                         fn(i,3,1,0) and fn(i,4,1,1) and fn(i,5,1,2) and
                         fn(i,6,2,0) and fn(i,7,2,1) and fn(i,8,2,2))
                     else not value
                     for i in range(512)], bool)

'''The table for computing the branchpoints of a skeleton'''
#
# A skeleton will only contain 3-connected pixels if the connected
# pixels are on three separate branches. The operation is subtractive
# so the middle pixel must always be on.
# Removing the middle pixel should create three objects after labeling
# using 4-connectivity.
#
branchpoints_table = np.array([pattern_of(index)[1,1] and
                               scind.label(pattern_of(index-16))[1] > 2
                               for index in range(512)])

def branchpoints(image, mask=None):
    '''Remove all pixels from an image except for branchpoints
    
    image - a skeletonized image
    mask -  a mask of pixels excluded from consideration
    
    1 0 1    ? 0 ?
    0 1 0 -> 0 1 0
    0 1 0    0 ? 0
    '''
    global branchpoints_table
    if mask is None:
        masked_image = image
    else:
        masked_image = image.astype(bool).copy()
        masked_image[~mask] = False
    result = table_lookup(masked_image, branchpoints_table, False, 1)
    if not mask is None:
        result[~mask] = image[~mask]
    return result

#####################################
#
# Branchings - this is the count of the number of branches that
#              eminate from a pixel. A pixel with neighbors fore
#              and aft has branches fore and aft = 2. An endpoint
#              has one branch. A fork has 3. Finally, there's
#              the quadrabranch which has 4:
#  1 0 1
#  0 1 0 -> 4
#  1 0 1
#####################################

branchings_table = np.array([ 0 if (index & 16) == 0
                             else scind.label(pattern_of(index-16))[1]
                             for index in range(512)])

def branchings(image, mask=None):
    '''Count the number of branches eminating from each pixel
    
    image - a binary image
    mask - optional mask of pixels not to consider

    This is the count of the number of branches that
    eminate from a pixel. A pixel with neighbors fore
    and aft has branches fore and aft = 2. An endpoint
    has one branch. A fork has 3. Finally, there's
    the quadrabranch which has 4:
    1 0 1
    0 1 0 -> 4
    1 0 1
    '''
    global branchings_table
    if mask is None:
        masked_image = image
    else:
        masked_image = image.astype(bool).copy()
        masked_image[~mask] = False
    #
    # Not a binary operation, so we do a convolution with the following
    # kernel to get the indices into the table.
    #
    kernel = np.array([[1,2,4],
                       [8,16,32],
                       [64,128,256]])
    indexer = scind.convolve(masked_image.astype(int), kernel,
                             mode='constant').astype(int)
    result = branchings_table[indexer]
    return result

'''The table for computing binary bridge'''
#
# Either the center is already true or, if you label the pattern,
# there are two unconnected objects in the pattern
#
bridge_table = np.array([pattern_of(index)[1,1] or
                         scind.label(pattern_of(index),
                                     np.ones((3,3),bool))[1] > 1
                         for index in range(512)])

def bridge(image, mask=None, iterations = 1):
    '''Fill in pixels that bridge gaps.
    
    1 0 0    1 0 0
    0 0 0 -> 0 1 0
    0 0 1    0 0 1
    '''
    global bridge_table
    if mask is None:
        masked_image = image
    else:
        masked_image = image.astype(bool).copy()
        masked_image[~mask] = False
    result = table_lookup(masked_image, bridge_table, False, iterations)
    if not mask is None:
        result[~mask] = image[~mask]
    return result

# Keep all pixels (the first make_table) except for isolated ones
clean_table = (make_table(True, np.array([[0,0,0],[0,1,0],[0,0,0]],bool),
                          np.array([[0,0,0],[0,1,0],[0,0,0]],bool)) &
               make_table(False, np.array([[0,0,0],[0,1,0],[0,0,0]],bool)))

def clean(image, mask=None, iterations = 1):
    '''Remove isolated pixels
    
    0 0 0     0 0 0
    0 1 0 ->  0 0 0
    0 0 0     0 0 0
    
    Border pixels and pixels adjoining masks are removed unless one valid
    neighbor is true.
    '''
    global clean_table
    if mask is None:
        masked_image = image
    else:
        masked_image = image.astype(bool).copy()
        masked_image[~mask] = False
    result = table_lookup(masked_image, clean_table, False, iterations)
    if not mask is None:
        result[~mask] = image[~mask]
    return result

# Keep all pixels. Rotate the following pattern 90 degrees four times
# to 4-connect two pixels that are 8-connected
diag_table = (make_table(True, np.array([[0,0,0],[0,1,0],[0,0,0]],bool),
                          np.array([[0,0,0],[0,1,0],[0,0,0]],bool)) |
              make_table(True, np.array([[0,1,0],
                                         [1,0,0],
                                         [0,0,0]]),
                               np.array([[1,1,0],
                                         [1,1,0],
                                         [0,0,0]]))|
              make_table(True, np.array([[0,1,0],
                                         [0,0,1],
                                         [0,0,0]]),
                               np.array([[0,1,1],
                                         [0,1,1],
                                         [0,0,0]]))|
              make_table(True, np.array([[0,0,0],
                                         [0,0,1],
                                         [0,1,0]]),
                               np.array([[0,0,0],
                                         [0,1,1],
                                         [0,1,1]]))|
              make_table(True, np.array([[0,0,0],
                                         [1,0,0],
                                         [0,1,0]]),
                               np.array([[0,0,0],
                                         [1,1,0],
                                         [1,1,0]])))
                                         
def diag(image, mask=None, iterations=1):
    '''4-connect pixels that are 8-connected
    
    0 0 0     0 0 ?
    0 0 1 ->  0 1 1
    0 1 0     ? 1 ?
    
    '''
    global diag_table
    if mask is None:
        masked_image = image
    else:
        masked_image = image.astype(bool).copy()
        masked_image[~mask] = False
    result = table_lookup(masked_image, diag_table, False, iterations)
    if not mask is None:
        result[~mask] = image[~mask]
    return result

#
# Endpoints are on and have at most one neighbor.
#
endpoints_table = np.array([pattern_of(index)[1,1] and
                            np.sum(pattern_of(index)) <= 2
                            for index in range(512)])

def endpoints(image, mask=None):
    '''Remove all pixels from an image except for endpoints
    
    image - a skeletonized image
    mask -  a mask of pixels excluded from consideration
    
    1 0 0    ? 0 0
    0 1 0 -> 0 1 0
    0 0 0    0 0 0
    '''
    global endpoints_table
    if mask is None:
        masked_image = image
    else:
        masked_image = image.astype(bool).copy()
        masked_image[~mask] = False
    result = table_lookup(masked_image, endpoints_table, False, 1)
    if not mask is None:
        result[~mask] = image[~mask]
    return result

# Fill table - keep all ones. Change a zero surrounded by ones to 1
fill_table = (make_table(True, np.array([[0,0,0],[0,1,0],[0,0,0]],bool),
                         np.array([[0,0,0],[0,1,0],[0,0,0]],bool)) |
              make_table(True, np.array([[1,1,1],[1,0,1],[1,1,1]],bool)))

def fill(image, mask=None, iterations=1):
    '''Fill isolated black pixels
    
    1 1 1     1 1 1
    1 0 1 ->  1 1 1
    1 1 1     1 1 1
    '''
    global fill_table
    if mask is None:
        masked_image = image
    else:
        masked_image = image.astype(bool).copy()
        masked_image[~mask] = True
    result = table_lookup(masked_image, fill_table, True, iterations)
    if not mask is None:
        result[~mask] = image[~mask]
    return result

#Fill4 table - keep if 1. Change a zero with 1's at N-S-E-W to 1.
fill4_table = (make_table(True, 
                          np.array([[0,0,0],[0,1,0],[0,0,0]],bool),
                          np.array([[0,0,0],[0,1,0],[0,0,0]],bool)) |
              make_table(True, 
                         np.array([[1,1,1],[1,0,1],[1,1,1]],bool),
                         np.array([[0,1,0],[1,1,1],[0,1,0]])))
def fill4(image, mask=None, iterations=1):
    '''Fill 4-connected black pixels
    
    x 1 x     x 1 x
    1 0 1 ->  1 1 1
    x 1 x     x 1 x
    '''
    global fill4_table
    if mask is None:
        masked_image = image
    else:
        masked_image = image.astype(bool).copy()
        masked_image[~mask] = True
    result = table_lookup(masked_image, fill4_table, True, iterations)
    if not mask is None:
        result[~mask] = image[~mask]
    return result

# Hbreak table - keep all ones except for the hbreak case
hbreak_table = (make_table(True, np.array([[0,0,0],[0,1,0],[0,0,0]],bool),
                           np.array([[0,0,0],[0,1,0],[0,0,0]],bool)) & 
                [i != index_of(np.array([[1,1,1],[0,1,0],[1,1,1]],bool))
                 for i in range(512)])

def hbreak(image, mask=None, iterations=1):
    '''Remove horizontal breaks
    
    1 1 1     1 1 1
    0 1 0 ->  0 0 0 (this case only)
    1 1 1     1 1 1
    '''
    global hbreak_table
    if mask is None:
        masked_image = image
    else:
        masked_image = image.astype(bool).copy()
        masked_image[~mask] = False
    result = table_lookup(masked_image, hbreak_table, False)
    if not mask is None:
        result[~mask] = image[~mask]
    return result

# Vbreak table - keep all ones except for the vbreak case
vbreak_table = (make_table(True, np.array([[0,0,0],[0,1,0],[0,0,0]],bool),
                           np.array([[0,0,0],[0,1,0],[0,0,0]],bool)) & 
                [i != index_of(np.array([[1,0,1],[1,1,1],[1,0,1]],bool))
                 for i in range(512)])

def vbreak(image, mask=None, iterations=1):
    '''Remove horizontal breaks
    
    1 1 1     1 1 1
    0 1 0 ->  0 0 0 (this case only)
    1 1 1     1 1 1
    '''
    global vbreak_table
    if mask is None:
        masked_image = image
    else:
        masked_image = image.astype(bool).copy()
        masked_image[~mask] = False
    result = table_lookup(masked_image, vbreak_table, False)
    if not mask is None:
        result[~mask] = image[~mask]
    return result

life_table = np.array([np.sum(pattern_of(i))==3 or
                       (pattern_of(i)[1,1] and np.sum(pattern_of(i))==4)
                       for i in range(512)])

def life(image, mask=None, iterations=1):
    global life_table
    return table_lookup(image, life_table, False)
    
# Majority table - a pixel is 1 if the sum of it and its neighbors is > 4
majority_table = np.array([np.sum(pattern_of(i))>4 for i in range(512)])
def majority(image, mask=None, iterations=1):
    '''A pixel takes the value of the majority of its neighbors
    
    '''
    global majority_table
    if mask is None:
        masked_image = image
    else:
        masked_image = image.astype(bool).copy()
        masked_image[~mask] = False
    result = table_lookup(masked_image, majority_table, False, iterations)
    if not mask is None:
        result[~mask] = image[~mask]
    return result

# Remove table - a pixel is changed from 1 to 0 if all of its 4-connected
# neighbors are 1
remove_table = (make_table(True, 
                           np.array([[0,0,0],[0,1,0],[0,0,0]],bool),
                           np.array([[0,0,0],[0,1,0],[0,0,0]],bool)) &
               make_table(False, 
                          np.array([[0,1,0],
                                    [1,1,1],
                                    [0,1,0]],bool),
                          np.array([[0,1,0],
                                    [1,1,1],
                                    [0,1,0]],bool)))

def remove(image, mask=None, iterations=1):
    '''Turn 1 pixels to 0 if their 4-connected neighbors are all 0
    
    ? 1 ?     ? 1 ?
    1 1 1  -> 1 0 1
    ? 1 ?     ? 1 ?
    '''
    global remove_table
    if mask is None:
        masked_image = image
    else:
        masked_image = image.astype(bool).copy()
        masked_image[~mask] = False
    result = table_lookup(masked_image, remove_table, False)
    if not mask is None:
        result[~mask] = image[~mask]
    return result

# A spur pixel has only one neighbor
#
# We have to remove 1/2 of the spur pixels in pass 1 and
# 1/2 in pass 2 in order to keep from removing both members
# of a 2-pixel object. So there are two spur-tables.
#
# spur_table_1 removes if the only neighbor is in the top row or left.
#
spur_table_1 = np.array([(np.sum(pattern_of(i)) != 2 or
                          ((i & (2**0 + 2**1 + 2**2 + 2**3)) == 0)) and
                         (i & 2**4)
                         for i in range(512)],bool)
#
# spur_table_2 removes if the only neighbor is in the bottom row or right.
#
spur_table_2 = np.array([(np.sum(pattern_of(i)) != 2 or
                          ((i & (2**0 + 2**1 + 2**2 + 2**3)) != 0)) and
                         (i & 2**4)
                         for i in range(512)],bool)

def spur(image, mask=None, iterations=1):
    '''Remove spur pixels from an image
    
    0 0 0    0 0 0
    0 1 0 -> 0 0 0
    0 0 1    0 0 ?
    '''
    global spur_table_1,spur_table_2
    if mask is None:
        masked_image = image
    else:
        masked_image = image.astype(bool).copy()
        masked_image[~mask] = False
    index_i, index_j, masked_image = prepare_for_index_lookup(masked_image, 
                                                              False)
    if iterations == None:
        iterations = len(index_i)
    for i in range(iterations):
        for table in (spur_table_1, spur_table_2):
            index_i, index_j = index_lookup(index_i, index_j, 
                                            masked_image, table, 1)
    masked_image = extract_from_image_lookup(image, index_i, index_j)
    if not mask is None:
        masked_image[~mask] = image[~mask]
    return masked_image

#
# The thicken table turns pixels on if they have a neighbor that's on and
# if adding the pixel does not connect any neighbors
#
thicken_table = np.array([scind.label(pattern_of(i), eight_connect)[1] ==
                          scind.label(pattern_of(i | 16), eight_connect)[1] or
                          ((i & 16) != 0) for i in range(512)])
                                      
def thicken(image, mask=None, iterations=1):
    '''Thicken the objects in an image where doing so does not connect them
    
    0 0 0    ? ? ?
    0 0 0 -> ? 1 ?
    0 0 1    ? ? ?
    
    1 0 0    ? ? ?
    0 0 0 -> ? 0 ?
    0 0 1    ? ? ?
    '''
    global thicken_table
    if mask is None:
        masked_image = image
    else:
        masked_image = image.astype(bool).copy()
        masked_image[~mask] = False
    result = table_lookup(masked_image, thicken_table, False, iterations)
    if not mask is None:
        result[~mask] = image[~mask]
    return result

# Thinning tables based on
# algorithm # 1 described in Guo, "Parallel Thinning with Two
# Subiteration Algorithms", Communications of the ACM, Vol 32 #3
# page 359.
#
# Neighborhood pixels are numbered like this:
# p1 p2 p3
# p8    p4
# p7 p6 p5
#
# A pixel changes from 1 to 0 if
#
# 1) labeling its 8-neighborhood finds exactly 1 object
# 2) min(N1,N2) is either 2 or 3 where 
#    N1 = (p1 or p2) + (p3 or p4) + (p5 or p6) + (p7 or p8)
#    N2 = (p2 or p3) + (p4 or p5) + (p6 or p7) + (p8 or p1)
# 3) for pass 1: (p2 or p3 or not p5) and p4 is false
#    for pass 2: (p6 or p7 or not p1) and p8 is false
#
#
thin_table = None

def thin(image, mask=None, iterations=1):
    '''Thin an image to lines, preserving Euler number
    
    Implements thinning as described in algorithm # 1 from
    Guo, "Parallel Thinning with Two Subiteration Algorithms",
    Communications of the ACM, Vol 32 #3 page 359.
    '''
    global thin_table, eight_connect
    if thin_table is None:
        thin_table = np.zeros((2,512),bool)
        for i in range(512):
            if (i & 16) == 0:
                # All zeros -> 0
                continue
            pat = pattern_of(i & ~ 16)
            ipat = pat.astype(int)
            if scind.label(pat, eight_connect)[1] != 1:
                thin_table[:,i] = True
                continue
            n1 = ((ipat[0,0] or ipat[0,1]) + (ipat[0,2] or ipat[1,2])+
                  (ipat[2,2] or ipat[2,1]) + (ipat[2,0] or ipat[1,0]))
            n2 = ((ipat[0,1] or ipat[0,2]) + (ipat[1,2] or ipat[2,2])+
                  (ipat[2,1] or ipat[2,0]) + (ipat[1,0] or ipat[0,0]))
            if min(n1,n2) not in (2,3):
                thin_table[:,i] = True
                continue
            thin_table[0,i] = ((pat[0,1] or pat[0,2] or not pat[2,2]) and 
                               pat[1,2])
            thin_table[1,i] = ((pat[2,1] or pat[2,0] or not pat[0,0]) and
                               pat[1,0])
    if mask is None:
        masked_image = image.copy()
    else:
        masked_image = image.copy()
        masked_image[~mask] = False
    index_i, index_j, masked_image = prepare_for_index_lookup(masked_image, False)
    if iterations is None:
        iterations = len(index_i)
    for i in range(iterations):
        hit_count = len(index_i)
        for j in range(2):
            index_i, index_j, = index_lookup(index_i, index_j, 
                                             masked_image,
                                             thin_table[j], 1)
        if hit_count == len(index_i):
            break
    masked_image = extract_from_image_lookup(image, index_i, index_j)
    if not mask is None:
        masked_image[~mask] = masked_image[~mask]
    return masked_image

def find_neighbors(labels):
    '''Find the set of objects that touch each object in a labels matrix
    
    Construct a "list", per-object, of the objects 8-connected adjacent
    to that object.
    Returns three 1-d arrays:
    * array of #'s of neighbors per object
    * array of indexes per object to that object's list of neighbors
    * array holding the neighbors.
    
    For instance, say 1 touches 2 and 3 and nobody touches 4. The arrays are:
    [ 2, 1, 1, 0], [ 0, 2, 3, 4], [ 2, 3, 1, 1]
    '''
    max_label = np.max(labels)
    # Make a labels matrix with zeros around the edges so we can do index
    # offsets without worrying.
    #
    new_labels = np.zeros(np.array(labels.shape)+2, labels.dtype)
    new_labels[1:-1,1:-1] = labels
    labels = new_labels
    # Only consider the points that are next to others
    adjacent_mask = adjacent(labels)
    adjacent_i, adjacent_j = np.argwhere(adjacent_mask).transpose()
    # Get matching vectors of labels and neighbor labels for the 8
    # compass directions.
    count = len(adjacent_i)
    if count == 0:
        return (np.zeros(max_label, int),
                np.zeros(max_label,int),
                np.zeros(0,int))
    # The following bizarre construct does the following:
    # labels[adjacent_i, adjacent_j] looks up the label for each pixel
    # [...]*8 creates a list of 8 references to it
    # np.hstack concatenates, giving 8 repeats of the list
    v_label = np.hstack([labels[adjacent_i, adjacent_j]]*8)
    v_neighbor = np.zeros(count*8,int)
    index = 0
    for i,j in ((-1,-1),(-1,0),(-1,1),(0,-1),(0,1),(1,-1),(1,0),(1,1)):
        v_neighbor[index:index+count] = labels[adjacent_i+i, adjacent_j+j]
        index += count
    #
    # sort by label and neighbor
    #
    sort_order = np.lexsort((v_neighbor,v_label))
    v_label = v_label[sort_order]
    v_neighbor = v_neighbor[sort_order]
    #
    # eliminate duplicates by comparing each element after the first one
    # to its previous
    #
    first_occurrence = np.ones(len(v_label), bool)
    first_occurrence[1:] = ((v_label[1:] != v_label[:-1]) |
                            (v_neighbor[1:] != v_neighbor[:-1]))
    v_label = v_label[first_occurrence]
    v_neighbor = v_neighbor[first_occurrence]
    #
    # eliminate neighbor = self and neighbor = background
    #
    to_remove = (v_label == v_neighbor) | (v_neighbor == 0)
    v_label = v_label[~ to_remove]
    v_neighbor = v_neighbor[~ to_remove]
    #
    # The count of # of neighbors
    #
    v_count = fixup_scipy_ndimage_result(scind.sum(np.ones(v_label.shape),
                                                   v_label,
                                                   np.arange(max_label,dtype=np.int32)+1))
    v_count = v_count.astype(int)
    #
    # The index into v_neighbor
    #
    v_index = np.cumsum(v_count)
    v_index[1:] = v_index[:-1]
    v_index[0] = 0
    return (v_count, v_index, v_neighbor)

def distance_color_labels(labels):
    '''Recolor a labels matrix so that adjacent labels have distant numbers
    
    '''
    #
    # Color labels so adjacent ones are most distant
    #
    colors = color_labels(labels, True)
    #
    # Order pixels by color, then label #
    #
    rlabels =  labels.ravel()
    order = np.lexsort((rlabels, colors.ravel()))
    #
    # Construct color indices with the cumsum trick:
    # cumsum([0,0,1,0,1]) = [0,0,1,1,2]
    # and copy back into the color array, using the order.
    #
    different = np.hstack([[rlabels[order[0] > 0]], 
                           rlabels[order[1:]] != rlabels[order[:-1]]])
    colors.ravel()[order] = np.cumsum(different).astype(colors.dtype)
    return colors.astype(labels.dtype)

def color_labels(labels, distance_transform = False):
    '''Color a labels matrix so that no adjacent labels have the same color
    
    distance_transform - if true, distance transform the labels to find out
         which objects are closest to each other.
         
    Create a label coloring matrix which assigns a color (1-n) to each pixel
    in the labels matrix such that all pixels similarly labeled are similarly
    colored and so that no similiarly colored, 8-connected pixels have
    different labels.
    
    You can use this function to partition the labels matrix into groups
    of objects that are not touching; you can then operate on masks
    and be assured that the pixels from one object won't interfere with
    pixels in another.
    
    returns the color matrix
    '''
    if distance_transform:
        i,j = scind.distance_transform_edt(labels == 0, return_distances=False,
                                           return_indices = True)
        dt_labels = labels[i,j]
    else:
        dt_labels = labels
    # Get the neighbors for each object
    v_count, v_index, v_neighbor = find_neighbors(dt_labels)
    # Quickly get rid of labels with no neighbors. Greedily assign
    # all of these a color of 1
    v_color = np.zeros(len(v_count)+1,int) # the color per object - zero is uncolored
    zero_count = (v_count==0)
    if np.all(zero_count):
        # can assign all objects the same color
        return (labels!=0).astype(int)
    v_color[1:][zero_count] = 1
    v_count = v_count[~zero_count]
    v_index = v_index[~zero_count]
    v_label = np.argwhere(~zero_count).transpose()[0]+1
    # If you process the most connected labels first and use a greedy
    # algorithm to preferentially assign a label to an existing color,
    # you'll get a coloring that uses 1+max(connections) at most.
    #
    # Welsh, "An upper bound for the chromatic number of a graph and
    # its application to timetabling problems", The Computer Journal, 10(1)
    # p 85 (1967)
    #
    sort_order = np.lexsort([-v_count])
    v_count = v_count[sort_order]
    v_index = v_index[sort_order]
    v_label = v_label[sort_order]
    for i in range(len(v_count)):
        neighbors = v_neighbor[v_index[i]:v_index[i]+v_count[i]]
        colors = np.unique(v_color[neighbors])
        if colors[0] == 0:
            if len(colors) == 1:
                # only one color and it's zero. All neighbors are unlabeled
                v_color[v_label[i]] = 1
                continue
            else:
                colors = colors[1:]
        # The colors of neighbors will be ordered, so there are two cases:
        # * all colors up to X appear - colors == np.arange(1,len(colors)+1)
        # * some color is missing - the color after the first missing will
        #   be mislabeled: colors[i] != np.arange(1, len(colors)+1)
        crange = np.arange(1,len(colors)+1)
        misses = crange[colors != crange]
        if len(misses):
            color = misses[0]
        else:
            color = len(colors)+1
        v_color[v_label[i]] = color
    return v_color[labels]

def skeletonize(image, mask=None):
    '''Skeletonize the image
    
    Take the distance transform.
    Order the 1 points by the distance transform.
    Remove a point if it has more than 1 neighbor and if removing it
    does not change the Euler number.
    '''
    global eight_connect
    if mask is None:
        masked_image = image
    else:
        masked_image = image.astype(bool).copy()
        masked_image[~mask] = False
    #
    # Lookup table - start with only positive pixels.
    # Keep if # pixels in neighborhood is 2 or less
    # Keep if removing the pixel results in a different connectivity
    #
    table = (make_table(True,np.array([[0,0,0],[0,1,0],[0,0,0]],bool),
                        np.array([[0,0,0],[0,1,0],[0,0,0]],bool)) &
             (np.array([scind.label(pattern_of(index), eight_connect)[1] !=
                        scind.label(pattern_of(index & ~ 2**4),
                                    eight_connect)[1]
                        for index in range(512) ]) |
              np.array([np.sum(pattern_of(index))<3 for index in range(512)])))
    
    distance = scind.distance_transform_edt(masked_image)
    #
    # The processing order along the edge is critical to the shape of the
    # resulting skeleton: if you process a corner first, that corner will
    # be eroded and the skeleton will miss the arm from that corner. Pixels
    # with fewer neighbors are more "cornery" and should be processed last.
    #
    cornerness_table = np.array([9-np.sum(pattern_of(index))
                                 for index in range(512)])
    corner_score = table_lookup(masked_image, cornerness_table, False,1)
    i,j = np.mgrid[0:image.shape[0],0:image.shape[1]]
    result=masked_image.copy()
    distance = distance[result]
    i = np.ascontiguousarray(i[result],np.int32)
    j = np.ascontiguousarray(j[result],np.int32)
    result=np.ascontiguousarray(result,np.uint8)
    #
    # We use a random # for tiebreaking. Assign each pixel in the image a
    # predictable, random # so that masking doesn't affect arbitrary choices
    # of skeletons
    #
    np.random.seed(0)
    tiebreaker=np.random.permutation(np.arange(np.product(masked_image.shape)))
    tiebreaker.shape=masked_image.shape
    order = np.lexsort((tiebreaker[masked_image],
                        corner_score[masked_image],
                        distance))
    order = np.ascontiguousarray(order, np.int32)
    table = np.ascontiguousarray(table, np.uint8)
    skeletonize_loop(result, i, j, order, table)
    
    result = result.astype(bool)
    if not mask is None:
        result[~mask] = image[~mask]
    return result

def skeletonize_labels(labels):
    '''Skeletonize a labels matrix'''
    #
    # The trick here is to separate touching labels by coloring the
    # labels matrix and then processing each color separately
    #
    colors = color_labels(labels)
    max_color = np.max(colors)
    if max_color == 0:
        return labels
    result = np.zeros(labels.shape, labels.dtype)
    for i in range(1,max_color+1):
        mask = skeletonize(colors==i)
        result[mask] = labels[mask]
    return result

def label_skeleton(skeleton):
    '''Label a skeleton so that each edge has a unique label
    
    This operation produces a labels matrix where each edge between
    two branchpoints has a different label. If the skeleton has been
    properly eroded, there are three kinds of points:
    1) point adjacent to 0 or 1 other points = end of edge
    2) point adjacent to two other points = in middle of edge
    3) point adjacent to more than two other points = at end of edge
            connecting to another edge
    4) a branchpoint
    
    We do all connected components here where components are 8-connected
    but a point in category 3 can't connect to another point in category 3.
    
    Returns the labels matrix and the count as a tuple
    '''
    bpts = branchpoints(skeleton)
    #
    # Count the # of neighbors per point
    #
    neighbors = scind.convolve(skeleton.astype(int), np.ones((3,3),int),
                               mode='constant').astype(int)
    neighbors[~skeleton] = 0
    neighbors[skeleton] -= 1
    #
    # Find the i/j coordinates of the relevant points
    #
    i,j = np.mgrid[0:skeleton.shape[0], 0:skeleton.shape[1]]
    skeleton_minus_bpts = skeleton & ~ bpts
    si = i[skeleton_minus_bpts]
    sj = j[skeleton_minus_bpts]
    bi = i[bpts]
    bj = j[bpts]
    i = np.hstack((bi, si))
    j = np.hstack((bj, sj))
    b_vnum = np.arange(len(bi))
    s_vnum = np.arange(len(si)) + len(bi)
    all_vnum = np.hstack((b_vnum, s_vnum))
    vertex_numbers=np.zeros(skeleton.shape, int)
    vertex_numbers[i,j] = all_vnum
    #
    # src and dest are the vertices linked by edges. Their values are the
    # vertex numbers. First, link every vertex to itself
    #
    src = all_vnum
    dest = all_vnum
    #
    # Now, for the non-branchpoints, link to all 8-connected neighbors
    # while obeying the rules
    #
    for ioff, joff in ((-1,-1), (-1,0), (-1,1),
                       ( 0,-1),         ( 0,1),
                       ( 1,-1), ( 1,0), ( 1,1)):
        consider = np.ones(len(si), bool)
        if ioff == -1:
            consider = si > 0
        elif ioff == 1:
            consider = si < skeleton.shape[0] - 1
        if joff == -1:
            consider = consider & (sj > 0)
        elif joff == 1:
            consider = consider & (sj < skeleton.shape[1] - 1)
        #
        # Forge a link if the offset point is in the skeleton
        #
        ci = si[consider]
        cj = sj[consider]
        link = (skeleton_minus_bpts[ci+ioff, cj+joff] &
                ((neighbors[ci,cj] < 3) | (neighbors[ci+ioff, cj+joff] < 3)))
        ci = ci[link]
        cj = cj[link]
        src = np.hstack((src, vertex_numbers[ci, cj]))
        dest = np.hstack((dest, vertex_numbers[ci+ioff, cj+joff]))
        
    labeling = all_connected_components(src, dest)
    vertex_numbers[i,j] = labeling + 1
    return (vertex_numbers, 
            0 if len(labeling) == 0 else int(np.max(labeling)) + 1)
    
def distance_to_edge(labels):
    '''Compute the distance of a pixel to the edge of its object
    
    labels - a labels matrix
    
    returns a matrix of distances
    '''
    colors = color_labels(labels)
    max_color = np.max(colors)
    result = np.zeros(labels.shape)
    if max_color == 0:
        return result
    
    for i in range(1, max_color+1):
        mask = (colors==i)
        result[mask] = scind.distance_transform_edt(mask)[mask]
    return result
 
def regional_maximum(image, mask = None, structure=None, ties_are_ok=False):
    '''Return a binary mask containing only points that are regional maxima
    
    image     - image to be transformed
    mask      - mask of relevant pixels
    structure - binary structure giving the neighborhood and connectivity
                in which to search for maxima. Default is 8-connected.
    ties_are_ok - if this is true, then adjacent points of the same magnitude
                  are rated as maxima. 
    
    Find locations for which all neighbors as defined by the structure have
    lower values. The algorithm selects only one of a set of adjacent locations
    with identical values, first using a distance transform to find the
    innermost location, then, among equals, selected randomly.
    
    A location cannot be a local maximum if it is touching the edge or a
    masked pixel.
    '''
    global eight_connect
    if not ties_are_ok:
        #
        # Get an an initial pass with the ties.
        #
        result = regional_maximum(image, mask, structure, True)
        if not np.any(result):
            return result
        distance = scind.distance_transform_edt(result)
        #
        # Rank-order the distances and then add a randomizing factor
        # to break ties for pixels equidistant from the background.
        # Pick the best value within a contiguous region
        #
        labels, label_count = scind.label(result, eight_connect)
        np.random.seed(0)
        ro_distance = rank_order(distance)[0].astype(float)
        count = np.product(ro_distance.shape)
        ro_distance.flat += (np.random.permutation(count).astype(float) / 
                             float(count))
        positions = scind.maximum_position(ro_distance, labels,
                                           np.arange(label_count)+1)
        positions = np.array(positions, np.uint32)
        result = np.zeros(image.shape, bool)
        if positions.ndim == 1:
            result[positions[0],positions[1]] = True
        else:
            result[positions[:,0],positions[:,1]] = True
        return result
    result = np.ones(image.shape,bool)
    if structure == None:
        structure = scind.generate_binary_structure(image.ndim, image.ndim)
    #
    # The edges of the image are losers because they are touching undefined
    # points. Construct a big mask that represents the edges.
    #
    big_mask = np.zeros(np.array(image.shape) + np.array(structure.shape), bool)
    structure_half_shape = np.array(structure.shape)/2
    big_mask[structure_half_shape[0]:structure_half_shape[0]+image.shape[0],
             structure_half_shape[1]:structure_half_shape[1]+image.shape[1]]=\
        mask if not mask is None else True
    for i in range(structure.shape[0]):
        off_i = i-structure_half_shape[0]
        for j in range(structure.shape[1]):
            if i == structure_half_shape[0] and j == structure_half_shape[1]:
                continue
            off_j = j-structure_half_shape[1]
            if structure[i,j]:
                result = np.logical_and(result, big_mask[i:i+image.shape[0],
                                                         j:j+image.shape[1]])
                #
                # Get the boundaries of the source image and the offset
                # image so we can make similarly shaped, but offset slices
                #
                src_i_min = max(0,-off_i)
                src_i_max = min(image.shape[0], image.shape[0]-off_i)
                off_i_min = max(0,off_i)
                off_i_max = min(image.shape[0], image.shape[0]+off_i)
                src_j_min = max(0,-off_j)
                src_j_max = min(image.shape[1], image.shape[1]-off_j)
                off_j_min = max(0,off_j)
                off_j_max = min(image.shape[1], image.shape[1]+off_j)
                min_mask = (image[src_i_min:src_i_max,
                                  src_j_min:src_j_max] <
                            image[off_i_min:off_i_max,
                                  off_j_min:off_j_max])
                result[src_i_min:src_i_max,
                       src_j_min:src_j_max][min_mask] = False
    return result

def all_connected_components(i,j):
    '''Associate each label in i with a component #
    
    This function finds all connected components given an array of
    associations between labels i and j using a depth-first search.
    
    i & j give the edges of the graph. The first step of the algorithm makes
    bidirectional edges, (i->j and j<-i), so it's best to only send the
    edges in one direction (although the algorithm can withstand duplicates).
    
    returns a label for each vertex up to the maximum named vertex in i.
    '''
    if len(i) == 0:
        return i
    i1 = np.hstack((i,j))
    j1 = np.hstack((j,i))
    order = np.lexsort((j1,i1))
    i=np.ascontiguousarray(i1[order],np.uint32)
    j=np.ascontiguousarray(j1[order],np.uint32)
    #
    # Get indexes and counts of edges per vertex
    #
    counts = np.ascontiguousarray(np.bincount(i.astype(int)),np.uint32)
    indexes = np.ascontiguousarray(np.cumsum(counts)-counts,np.uint32)
    #
    # This stores the lowest index # during the algorithm - the first
    # vertex to be labeled in a connected component.
    #
    labels = np.zeros(len(counts), np.uint32)
    _all_connected_components(i,j,indexes,counts,labels)
    return labels

def pairwise_permutations(i, j):
    '''Return all permutations of a set of groups
    
    This routine takes two vectors:
    i - the label of each group
    j - the members of the group.
    
    For instance, take a set of two groups with several members each:
    
    i | j
    ------
    1 | 1
    1 | 2
    1 | 3
    2 | 1
    2 | 4
    2 | 5
    2 | 6
    
    The output will be
    i | j1 | j2
    -----------
    1 | 1  | 2
    1 | 1  | 3
    1 | 2  | 3
    2 | 1  | 4
    2 | 1  | 5
    2 | 1  | 6
    2 | 4  | 5
    2 | 4  | 6
    2 | 5  | 6
    etc
    '''
    if len(i) == 0:
        return (np.array([], int), np.array([], j.dtype), np.array([], j.dtype))
    #
    # Sort by i then j
    #
    index = np.lexsort((j,i))
    i=i[index]
    j=j[index]
    #
    # map the values of i to a range r
    #
    r_to_i = np.sort(np.unique(i))
    i_to_r_off = np.min(i)
    i_to_r = np.zeros(np.max(i)+1-i_to_r_off, int)
    i_to_r[r_to_i - i_to_r_off] = np.arange(len(r_to_i))
    #
    # Advance the value of r by one each time i changes
    #
    r = np.cumsum(np.hstack(([False], i[:-1] != i[1:])))
    #
    # find the counts per item
    #
    src_count = np.bincount(r)
    #
    # The addresses of the starts of each item
    #
    src_idx = np.hstack(([0], np.cumsum(src_count[:-1])))
    #
    # The sizes of each destination item: n * (n - 1) / 2
    # This is the number of permutations of n items against themselves.
    #
    dest_count = src_count * (src_count - 1) / 2
    #
    # The indexes of the starts of each destination item (+ total sum at end)
    #
    dest_idx = np.hstack(([0], np.cumsum(dest_count)))
    dest_size = dest_idx[-1]
    #
    # Allocate the destination arrays
    #
    d_r = np.zeros(dest_size, i.dtype)
    d_j1, d_j2 = np.zeros((2, dest_size), j.dtype)
    #
    # Mark the first item in the destination and then do a cumulative
    # sum trick ( (1 + 0 + 0 + 0 + 1 + 0 + 0) - 1 = 
    #              0 , 0 , 0 , 0,  1,  1 , 1)
    # to label each member of d_i
    #
    not_empty_indices = np.arange(0, len(dest_idx)-1)
    not_empty_indices = not_empty_indices[dest_idx[:-1] != dest_idx[1:]]
    increments = not_empty_indices - np.hstack([[0], not_empty_indices[:-1]])
    d_r[dest_idx[not_empty_indices]] = increments
    d_r = np.cumsum(d_r)
    d_i = r_to_i[d_r]
    #
    # Index each member of the destination array relative to its start. The
    # above array would look like this: [0, 1, 2, 3, 0, 1, 2]
    #
    d_r_idx = np.arange(len(d_r)) - dest_idx[d_r]
    #
    # We can use a 2x2 matrix to look up which j1 and j2 for each of
    # the d_r_idx. The first slot in the matrix is the number of values
    # to permute (from src_count[d_r]) and the second slot is d_r_idx
    # So here, we make a sparse array for the unique values of src_count
    #
    unique_src_count = np.unique(src_count)
    unique_dest_len = (unique_src_count * (unique_src_count - 1) / 2).astype(int)
    #
    # src_count repeated once per permutation
    #
    i_sparse = np.hstack([np.ones(dlen, int) * c 
                          for c, dlen in zip(unique_src_count,
                                             unique_dest_len)])
    #
    # The indexes from zero to the # of permutations
    #
    j_sparse = np.hstack([np.arange(dlen) for dlen in unique_dest_len])
    #
    # Repeat 0 n-1 times, 1 n-2 times, etc to get the first indexes in
    # the permutation.
    #
    v_j1_sparse = np.hstack(
        [ np.hstack(
            [np.ones(n-x-1, int) * x for x in range(n)]) 
          for n in unique_src_count])
    #
    # Spit out a range from 1 to n-1, 2 to n-1, etc
    #
    v_j2_sparse = np.hstack(
        [ np.hstack(
            [np.arange(x+1, n) for x in range(n)])
          for n in unique_src_count])
    
    if len(i_sparse) > 0:
        j1_sparse = scipy.sparse.coo_matrix((v_j1_sparse, 
                                             (i_sparse, j_sparse))).tocsc()
        j2_sparse = scipy.sparse.coo_matrix((v_j2_sparse, 
                                             (i_sparse, j_sparse))).tocsc()
    else:
        j1_sparse = j2_sparse = np.array([[]], j.dtype)
    #
    # And now we can spit out the j1 and j2 dest. This is whatever element
    # from the group in j indexed by either j1 or j2 sparse. We find the
    # group's start by using d_r to look up the group's start.
    #
    d_j1_idx = np.array(j1_sparse[src_count[d_r], d_r_idx]).flatten()
    d_j1 = j[src_idx[d_r] + d_j1_idx]
    d_j2_idx = np.array(j2_sparse[src_count[d_r], d_r_idx]).flatten()
    d_j2 = j[src_idx[d_r] + d_j2_idx]
    
    return (d_i, d_j1, d_j2)

def is_local_maximum(image, labels, footprint):
    '''Return a boolean array of points that are local maxima
    
    image - intensity image
    labels - find maxima only within labels. Zero is reserved for background.
    footprint - binary mask indicating the neighborhood to be examined
                must be a matrix with odd dimensions, center is taken to
                be the point in question.
    '''
    assert((np.all(footprint.shape) & 1) == 1)
    footprint = (footprint != 0)
    footprint_extent = (np.array(footprint.shape)-1) / 2
    if np.all(footprint_extent == 0):
        return labels > 0
    result = (labels > 0).copy()
    #
    # Create a labels matrix with zeros at the borders that might be
    # hit by the footprint.
    #
    big_labels = np.zeros(np.array(labels.shape) + footprint_extent*2,
                          labels.dtype)
    big_labels[[slice(fe,-fe) for fe in footprint_extent]] = labels
    #
    # Find the relative indexes of each footprint element
    #
    image_strides = np.array(image.strides) / image.dtype.itemsize
    big_strides = np.array(big_labels.strides) / big_labels.dtype.itemsize
    result_strides = np.array(result.strides) / result.dtype.itemsize
    footprint_offsets = np.mgrid[[slice(-fe,fe+1) for fe in footprint_extent]]
    
    fp_image_offsets = np.sum(image_strides[:, np.newaxis] *
                              footprint_offsets[:, footprint], 0)
    fp_big_offsets = np.sum(big_strides[:, np.newaxis] *
                            footprint_offsets[:, footprint], 0)
    #
    # Get the index of each labeled pixel in the image and big_labels arrays
    #
    indexes = np.mgrid[[slice(0,x) for x in labels.shape]][:, labels > 0]
    image_indexes = np.sum(image_strides[:, np.newaxis] * indexes, 0)
    big_indexes = np.sum(big_strides[:, np.newaxis] * 
                         (indexes + footprint_extent[:, np.newaxis]), 0)
    result_indexes = np.sum(result_strides[:, np.newaxis] * indexes, 0)
    #
    # Now operate on the raveled images
    #
    big_labels_raveled = big_labels.ravel()
    image_raveled = image.ravel()
    result_raveled = result.ravel()
    #
    # A hit is a hit if the label at the offset matches the label at the pixel
    # and if the intensity at the pixel is greater or equal to the intensity
    # at the offset.
    #
    for fp_image_offset, fp_big_offset in zip(fp_image_offsets, fp_big_offsets):
        same_label = (big_labels_raveled[big_indexes + fp_big_offset] ==
                      big_labels_raveled[big_indexes])
        less_than = (image_raveled[image_indexes[same_label]] <
                     image_raveled[image_indexes[same_label]+ fp_image_offset])
        result_raveled[result_indexes[same_label][less_than]] = False
        
    return result

def angular_distribution(labels, resolution=100, weights=None):
    '''For each object in labels, compute the angular distribution
    around the centers of mass.  Returns an i x j matrix, where i is
    the number of objects in the label matrix, and j is the resolution
    of the distribution (default 100), mapped from -pi to pi.

    Optionally, the distributions can be weighted by pixel.

    The algorithm approximates the angular width of pixels relative to
    the object centers, in an attempt to be accurate for small
    objects.

    The ChordRatio of an object can be approximated by 
    >>> angdist = angular_distribution(labels, resolution)
    >>> angdist2 = angdist[:, :resolution/2] + angdist[:, resolution/2] # map to widths, rather than radii
    >>> chord_ratio = np.sqrt(angdist2.max(axis=1) / angdist2.min(axis=1)) # sqrt because these are sectors, not triangles
    '''
    if weights is None:
        weights = np.ones(labels.shape)
    maxlabel = labels.max()
    ci, cj = centers_of_labels(labels)
    j, i = np.meshgrid(np.arange(labels.shape[0]), np.arange(labels.shape[1]))
    # compute deltas from pixels to object centroids, and mask to labels
    di = i[labels > 0] - ci[labels[labels > 0] - 1]
    dj = j[labels > 0] - cj[labels[labels > 0] - 1]
    weights = weights[labels > 0]
    labels = labels[labels > 0]
    # find angles, and angular width of pixels
    angle = np.arctan2(di, dj)
    # Use pixels of width 2 to get some smoothing
    width = np.arctan(1.0 / np.sqrt(di**2 + dj**2 + np.finfo(float).eps))
    # create an onset/offset array of size 3 * resolution
    lo = np.clip((angle - width) * resolution / (2 * np.pi), -resolution, 2 * resolution).astype(int) + resolution
    hi = np.clip((angle + width) * resolution / (2 * np.pi), -resolution, 2 * resolution).astype(int) + resolution
    # make sure every pixel counts at least once
    hi[lo == hi] += 1
    # normalize weights by their angular width (adding a bit to avoid 0 / 0)
    weights /= (hi - lo)
    onset = scipy.sparse.coo_matrix((weights, (labels - 1, lo)), (maxlabel, 3 * resolution)).toarray()
    offset = scipy.sparse.coo_matrix((weights, (labels - 1, hi)), (maxlabel, 3 * resolution)).toarray()
    # sum onset/offset to get actual distribution
    onoff = onset - offset
    dist = np.cumsum(onoff, axis=1)
    dist = dist[:, :resolution] + dist[:, resolution:2*resolution] + dist[:, 2*resolution:]
    return dist

def feret_diameter(chulls, counts, indexes):
    '''Return the minimum and maximum Feret diameter for each object
    
    This function takes the convex hull data, as generated by convex_hull
    and returns the minimum and maximum Feret diameter for each convex hull.
    
    chulls    - an n x 3 matrix giving the label #, the i coordinate and the
                j coordinate for each vertex in the convex hull
    counts    - the number of points in each convex hull
    
    returns two arrays, the minimum and maximum diameter per object.
    '''
    #
    # Method taken from Alsuwaiyel, "Algorithms, Design Techniques and
    # Analysis", World Scientific, 2003
    #
    # Given a vertex, p1 on the convex hull composed of points p1 to pm,
    # there is a line, pm <-> p1. Going from p(m-1) to p2, find the
    # distance from the point to the line until the next point in the
    # series has a lesser distance. This point forms an antipodal pair
    # with p1. Now take the line from p1 to p2 and continue to add points
    # as long as the point has a greater distance from the line than its
    # successor. The final point forms an antipodal point with both p1
    # and its succesor vertex.
    #
    # Note: as far as I (leek) can figure out, there is a bug here for
    # the case of a square:
    #
    #  0     1
    #
    #
    #  3     2
    #
    #  0 - 1 is generated first, then 0 - 2 and 0 - 3
    #  Then 1 - 3 is generated, missing 1 - 2. The author is only interested
    #  in max Feret diameter as are we.
    #
    # The minimum Feret diameter always has a parallel line of support
    # that runs through two antipodal pairs and the second that either
    # runs through an antipodal pair or a vertex.
    #
    if len(counts) == 0:
        return np.zeros(0)
    save_counts = counts
    counts = np.atleast_1d(counts)
    indexes = np.atleast_1d(indexes)
    chull_idx = np.hstack(([0], np.cumsum(counts[:-1])))
    save_chull_idx = chull_idx
    chull_pts = chulls[:,1:].astype(float)
    #
    # A list of antipode arrays
    #
    antipodes = []
    #
    # Get rid of degenerate cases
    #
    # A single point is its own antipode
    #
    antipodes.append(np.column_stack([chull_idx[counts==1]] * 2))
    #
    # A line has it's two points as antipodes of each other.
    #
    antipodes.append(np.column_stack([chull_idx[counts==2],
                                      chull_idx[counts==2] + 1]))
    chull_idx = chull_idx[counts > 2]
    counts = counts[counts > 2]
    if len(counts) > 0:
        #
        # Calculate distances from every vertex other than pm and p1
        # to the line between pm and p1
        #
        pm_idx = (chull_idx + counts - 1)
        pm = chull_pts[pm_idx,:]
        p1 = chull_pts[chull_idx,:]
        # There are counts - 2 vertices to be examined
        vvv = Indexes([counts-2])
        v_idx = chull_idx[vvv.rev_idx] + vvv.idx[0] + 1
        distances = distance2_to_line(chull_pts[v_idx],
                                      pm[vvv.rev_idx],
                                      p1[vvv.rev_idx])
        #
        # Find the largest distance, settling ties by picking the
        # one with the largest within-object index.
        #
        order = np.lexsort((vvv.idx[0], -distances, vvv.rev_idx))
        antipode_idx = order[vvv.fwd_idx] + 1 - vvv.fwd_idx
        vertex_idx = np.zeros(len(antipode_idx), int)
        while len(chull_idx) > 0:
            #
            # Add the current antipode / vertex pair
            #
            antipodes.append(np.column_stack((chull_idx + vertex_idx, 
                                              chull_idx + antipode_idx)))
            if len(chull_idx) == 0:
                break
            #
            # Get the distance from the line to the current antipode
            #
            dc = distance2_to_line(chull_pts[chull_idx + antipode_idx, :],
                                   chull_pts[chull_idx + vertex_idx, :],
                                   chull_pts[chull_idx +vertex_idx + 1, :])
            #
            # Get the distance from the line to the next antipode
            #
            next_antipode_idx = antipode_idx + 1
            next_antipode_idx[next_antipode_idx == counts] = 0
            dn = distance2_to_line(chull_pts[chull_idx + next_antipode_idx, :],
                                   chull_pts[chull_idx + vertex_idx, :],
                                   chull_pts[chull_idx + vertex_idx + 1, :])
            #
            # If the distance to the next candidate is larger, advance
            #
            advance_antipode = dc <= dn
            antipode_idx[advance_antipode] += 1
            #
            # Otherwise, move to the next vertex.
            #
            vertex_idx[~ advance_antipode] += 1
            #
            # Get rid of completed convex hulls
            #
            to_keep = (antipode_idx < counts) & (vertex_idx != antipode_idx)
            antipode_idx = antipode_idx[to_keep]
            vertex_idx = vertex_idx[to_keep]
            chull_idx = chull_idx[to_keep]
            counts = counts[to_keep]
    antipodes = np.vstack(antipodes)
    l = chulls[antipodes[:,0], 0]
    
    pt1 = chulls[antipodes[:,0],1:]
    pt2 = chulls[antipodes[:,1],1:]
    distances = np.sum((pt1 - pt2) **2, 1)
                           
    max_distance = np.sqrt(fixup_scipy_ndimage_result(scind.maximum(distances, l, indexes)))
    #
    # For the minimum distance, we have to take the distance from each
    # antipode to any line between alternate successive antipodes.
    #
    counts = save_counts
    chull_idx = save_chull_idx
    indexer = Indexes(counts)
    # Get rid of degenerates
    #
    degenerates = antipodes[:,0] == antipodes[:,1]
    if np.all(degenerates):
        return np.zeros(len(indexes)), max_distance
    l = l[~degenerates]
    antipodes = antipodes[~degenerates]
    # We duplicate the list so each antipode appears as both a first and second
    #
    l = np.hstack((l,l))
    antipodes = np.vstack((antipodes, antipodes[:,::-1]))
    v2_idx = indexer.idx[0][antipodes[:,1]]
    #
    # Vertex number zero can be the vertex after the last one. We therefore
    # add a second vertex of "count" for each one where the second vertex is zero.
    #
    extras = antipodes[v2_idx == 0,:]
    antipodes = np.vstack([antipodes, extras])
    l = np.hstack((l, indexes[indexer.rev_idx[extras[:,0]]]))
    v2_idx = np.hstack((v2_idx, indexer.counts[0][indexer.rev_idx[extras[:,1]]]))
    #
    # We sort by label, first and second to order them for the search.
    #
    order = np.lexsort((v2_idx, antipodes[:,0], l))
    antipodes = antipodes[order,:]
    l = l[order]
    v2_idx = v2_idx[order]
    #
    # Now, we only want antipode pairs where:
    # * the label is the same as it's successor
    # * the first antipode is the same as it's successor
    # * the second antipode is one less than it's successor
    #
    v1_idx = indexer.idx[0][antipodes[:,0]]
    good = np.hstack(((l[1:] == l[:-1]) & 
                      (v1_idx[1:] == v1_idx[:-1]) &
                      (v2_idx[1:] == v2_idx[:-1]+1), [False]))
    if not np.any(good):
        return np.zeros(len(indexes)), max_distance
    antipodes = antipodes[good,:]
    l = l[good]
    v2_idx = v2_idx[good]
    v = chull_pts[antipodes[:,0],:]
    l0 = chull_pts[antipodes[:,1],:]
    #
    # The index of the second point in the line has to be done modulo
    #
    l1_idx = antipodes[:,1] + 1
    needs_modulo = v2_idx == indexer.counts[0][indexer.rev_idx[antipodes[:,1]]] - 1
    l1_idx[needs_modulo] -= indexer.counts[0][indexer.rev_idx[antipodes[needs_modulo,1]]]
    l1 = chull_pts[l1_idx,:]
    #
    # Compute the distances
    #
    distances = distance2_to_line(v, l0, l1)
    min_distance = np.sqrt(fixup_scipy_ndimage_result(scind.minimum(distances, l, indexes)))
    min_distance[np.isnan(min_distance)] = 0
    return min_distance, max_distance

def is_obtuse(p1, v, p2):
    '''Determine whether the angle, p1 - v - p2 is obtuse
    
    p1 - N x 2 array of coordinates of first point on edge
    v - N x 2 array of vertex coordinates
    p2 - N x 2 array of coordinates of second point on edge
    
    returns vector of booleans
    '''
    p1x = p1[:,1]
    p1y = p1[:,0]
    p2x = p2[:,1]
    p2y = p2[:,0]
    vx = v[:,1]
    vy = v[:,0]
    Dx = vx - p2x
    Dy = vy - p2y
    Dvp1x = p1x - vx
    Dvp1y = p1y - vy
    return Dvp1x * Dx + Dvp1y * Dy > 0
    
def single_shortest_paths(start_node, weights):
    '''Find the shortest path from the start node to all others
    
    start_node - index of the node to start at
    weights - n x n matrix giving the cost of going from i to j
    
    returns a vector giving the predecessor index for each node
    and a vector of the cost of reaching each node from the start node
    '''
    
    n = weights.shape[0]
    predecessors = np.ones(n, int) * start_node
    path_cost = weights[start_node, :]
    to_do = np.delete(np.arange(n), start_node)
    while to_do.shape[0] > 0:
        best_node_idx = np.argmin(path_cost[to_do])
        best_node = to_do[best_node_idx]
        to_do = np.delete(to_do, best_node_idx)
        alt_cost = path_cost[best_node] + weights[best_node, to_do]
        to_relax = alt_cost < path_cost[to_do]
        path_cost[to_do[to_relax]] = alt_cost[to_relax]
        predecessors[to_do[to_relax]] = best_node
    return predecessors, path_cost<|MERGE_RESOLUTION|>--- conflicted
+++ resolved
@@ -2120,7 +2120,6 @@
     #
     # It works for a square...
     #
-<<<<<<< HEAD
     # 2012-06-04 (thouis): Numpy trunk no longer allows unsafe type conversion
     # in in-place operations, which was what used to happen here
     # (adding/subtracting .5 from an integer array, which then just got
@@ -2132,8 +2131,6 @@
     #   = polygon area + radius * perimeter + pi * radius^2
     # - Compute area with a square ferret
     #   = polygon area + 2 * radius * (horizontal_projection + vertical_projection) + 4*radius^2
-=======
->>>>>>> aaf63495
     hull_nd[hull_nd[:,1] >= within_hull_per_pixel[:,0],1] += 1
     hull_nd[hull_nd[:,2] >= within_hull_per_pixel[:,1],2] += 1
     #
